#ifndef THREADS_THREAD_H
#define THREADS_THREAD_H

#include <debug.h>
#include <list.h>
#include <stdint.h>

/* States in a thread's life cycle. */
enum thread_status
  {
    THREAD_RUNNING,     /* Running thread. */
    THREAD_READY,       /* Not running but ready to run. */
    THREAD_BLOCKED,     /* Waiting for an event to trigger. */
    THREAD_DYING        /* About to be destroyed. */
  };

/* Thread identifier type.
   You can redefine this to whatever type you like. */
typedef int tid_t;
#define TID_ERROR ((tid_t) -1)          /* Error value for tid_t. */

/* Thread priorities. */
#define PRI_MIN 0                       /* Lowest priority. */
#define PRI_DEFAULT 31                  /* Default priority. */
#define PRI_MAX 63                      /* Highest priority. */

/* A kernel thread or user process.

   Each thread structure is stored in its own 4 kB page.  The
   thread structure itself sits at the very bottom of the page
   (at offset 0).  The rest of the page is reserved for the
   thread's kernel stack, which grows downward from the top of
   the page (at offset 4 kB).  Here's an illustration:

        4 kB +---------------------------------+
             |          kernel stack           |
             |                |                |
             |                |                |
             |                V                |
             |         grows downward          |
             |                                 |
             |                                 |
             |                                 |
             |                                 |
             |                                 |
             |                                 |
             |                                 |
             |                                 |
             +---------------------------------+
             |              magic              |
             |                :                |
             |                :                |
             |               name              |
             |              status             |
        0 kB +---------------------------------+

   The upshot of this is twofold:

      1. First, `struct thread' must not be allowed to grow too
         big.  If it does, then there will not be enough room for
         the kernel stack.  Our base `struct thread' is only a
         few bytes in size.  It probably should stay well under 1
         kB.

      2. Second, kernel stacks must not be allowed to grow too
         large.  If a stack overflows, it will corrupt the thread
         state.  Thus, kernel functions should not allocate large
         structures or arrays as non-static local variables.  Use
         dynamic allocation with malloc() or palloc_get_page()
         instead.

   The first symptom of either of these problems will probably be
   an assertion failure in thread_current(), which checks that
   the `magic' member of the running thread's `struct thread' is
   set to THREAD_MAGIC.  Stack overflow will normally change this
   value, triggering the assertion. */
/* The `elem' member has a dual purpose.  It can be an element in
   the run queue (thread.c), or it can be an element in a
   semaphore wait list (synch.c).  It can be used these two ways
   only because they are mutually exclusive: only a thread in the
   ready state is on the run queue, whereas only a thread in the
   blocked state is on a semaphore wait list. */
struct thread
  {
    /* Owned by thread.c. */
    tid_t tid;                          /* Thread identifier. */
    enum thread_status status;          /* Thread state. */
    char name[16];                      /* Name (for debugging purposes). */
    uint8_t *stack;                     /* Saved stack pointer. */
    int priority;                       /* Effective Priority. */
    int original_priority;              /* Original Priority (Never Changes). */
    struct list_elem allelem;           /* List element for all threads list. */
    int64_t wake_time;                  /* Time at which thread should wake
                                           after put to sleep */
    struct semaphore *wake_sema;        /* Used to indicate sleeping thread 
                                           should wake up */
    struct list_elem sleep_elem;        /* List element for sleeping threads
                                           list */ 
    struct list_elem lock_elem;         /* List element for sema waiters list*/

    /* Shared between thread.c and synch.c. */
    struct list_elem elem;              /* List element. */

    struct list locks_held;             /* List of locks held by this thread. */
    struct lock *waiting_lock;           /* Lock we are waiting for (if any)*/
    bool blocked;       /* Indicates if the thread is blocked on a semaphore */

#ifdef USERPROG
    /* Owned by userprog/process.c. */
    uint32_t *pagedir;                  /* Page directory. */
#endif

    /* Owned by thread.c. */
    unsigned magic;                     /* Detects stack overflow. */
  };

/* If false (default), use round-robin scheduler.
   If true, use multi-level feedback queue scheduler.
   Controlled by kernel command-line option "-o mlfqs". */
extern bool thread_mlfqs;

void thread_init (void);
void thread_start (void);

void thread_tick (void);
void thread_print_stats (void);

typedef void thread_func (void *aux);
tid_t thread_create (const char *name, int priority, thread_func *, void *);

void thread_block (void);
void thread_unblock (struct thread *);

struct thread *thread_current (void);
tid_t thread_tid (void);
const char *thread_name (void);

void thread_exit (void) NO_RETURN;
void thread_yield (void);

/* Performs some operation on thread t, given auxiliary data AUX. */
typedef void thread_action_func (struct thread *t, void *aux);
void thread_foreach (thread_action_func *, void *);

int thread_get_priority (void);
void thread_set_priority (int);

int thread_get_nice (void);
void thread_set_nice (int);
int thread_get_recent_cpu (void);
int thread_get_load_avg (void);
<<<<<<< HEAD
int64_t thread_get_next_wakeup (void);
void thread_set_next_wakeup (int64_t);

void thread_timer_sleep (struct thread *, struct semaphore *,
                   int64_t);
void thread_wake_sleeping (int64_t);
bool compare_thread_priority (const struct list_elem *,
                          const struct list_elem *,
                          void * UNUSED);
bool compare_sleeping_thread (const struct list_elem *,
                          const struct list_elem *,
                          void * UNUSED);
=======

void add_to_sleeping_list(struct thread *t);
void wake_sleeping_threads(int64_t time);
bool compare_ready_priority (const struct list_elem *a,
                          const struct list_elem *b,
                          void *aux UNUSED);
bool compare_waiter_priority (const struct list_elem *a,
                           const struct list_elem *b,
                           void *aux UNUSED);
bool compare_sleeping_thread (const struct list_elem *a,
                          const struct list_elem *b,
                          void *aux UNUSED);
int max_waiting_priority (struct thread *cur);
>>>>>>> bc0b2948


#endif /* threads/thread.h */<|MERGE_RESOLUTION|>--- conflicted
+++ resolved
@@ -149,34 +149,25 @@
 void thread_set_nice (int);
 int thread_get_recent_cpu (void);
 int thread_get_load_avg (void);
-<<<<<<< HEAD
+
 int64_t thread_get_next_wakeup (void);
 void thread_set_next_wakeup (int64_t);
 
 void thread_timer_sleep (struct thread *, struct semaphore *,
                    int64_t);
 void thread_wake_sleeping (int64_t);
+
+bool compare_ready_priority (const struct list_elem *,
+                          const struct list_elem *,
+                          void * UNUSED);
 bool compare_thread_priority (const struct list_elem *,
                           const struct list_elem *,
                           void * UNUSED);
 bool compare_sleeping_thread (const struct list_elem *,
                           const struct list_elem *,
                           void * UNUSED);
-=======
+int max_waiting_priority (struct thread *);
 
-void add_to_sleeping_list(struct thread *t);
-void wake_sleeping_threads(int64_t time);
-bool compare_ready_priority (const struct list_elem *a,
-                          const struct list_elem *b,
-                          void *aux UNUSED);
-bool compare_waiter_priority (const struct list_elem *a,
-                           const struct list_elem *b,
-                           void *aux UNUSED);
-bool compare_sleeping_thread (const struct list_elem *a,
-                          const struct list_elem *b,
-                          void *aux UNUSED);
-int max_waiting_priority (struct thread *cur);
->>>>>>> bc0b2948
 
 
 #endif /* threads/thread.h */