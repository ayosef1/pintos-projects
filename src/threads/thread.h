#ifndef THREADS_THREAD_H
#define THREADS_THREAD_H

#include <debug.h>
#include <list.h>
#include <stdint.h>
#include "threads/fixed-point.h"


/* States in a thread's life cycle. */
enum thread_status
  {
    THREAD_RUNNING,     /* Running thread. */
    THREAD_READY,       /* Not running but ready to run. */
    THREAD_BLOCKED,     /* Waiting for an event to trigger. */
    THREAD_DYING        /* About to be destroyed. */
  };

/* Thread identifier type.
   You can redefine this to whatever type you like. */
typedef int tid_t;
#define TID_ERROR ((tid_t) -1)          /* Error value for tid_t. */

/* Thread priorities. */
#define PRI_MIN 0                       /* Lowest priority. */
#define PRI_DEFAULT 31                  /* Default priority. */
#define PRI_MAX 63                      /* Highest priority. */

#define NICE_MIN -20                    /* Lowest nice value. */
#define NICE_INITIAL 0                  /* Initial thread's nice value. */
#define NICE_MAX 20                     /* Highest nice value. */

#define RECENT_CPU_TIME_INITIAL 0       /* Initial thread's recent cpu time. */


/* A kernel thread or user process.

   Each thread structure is stored in its own 4 kB page.  The
   thread structure itself sits at the very bottom of the page
   (at offset 0).  The rest of the page is reserved for the
   thread's kernel stack, which grows downward from the top of
   the page (at offset 4 kB).  Here's an illustration:

        4 kB +---------------------------------+
             |          kernel stack           |
             |                |                |
             |                |                |
             |                V                |
             |         grows downward          |
             |                                 |
             |                                 |
             |                                 |
             |                                 |
             |                                 |
             |                                 |
             |                                 |
             |                                 |
             +---------------------------------+
             |              magic              |
             |                :                |
             |                :                |
             |               name              |
             |              status             |
        0 kB +---------------------------------+

   The upshot of this is twofold:

      1. First, `struct thread' must not be allowed to grow too
         big.  If it does, then there will not be enough room for
         the kernel stack.  Our base `struct thread' is only a
         few bytes in size.  It probably should stay well under 1
         kB.

      2. Second, kernel stacks must not be allowed to grow too
         large.  If a stack overflows, it will corrupt the thread
         state.  Thus, kernel functions should not allocate large
         structures or arrays as non-static local variables.  Use
         dynamic allocation with malloc() or palloc_get_page()
         instead.

   The first symptom of either of these problems will probably be
   an assertion failure in thread_current(), which checks that
   the `magic' member of the running thread's `struct thread' is
   set to THREAD_MAGIC.  Stack overflow will normally change this
   value, triggering the assertion. */
/* The `elem' member has a dual purpose.  It can be an element in
   the run queue (thread.c), or it can be an element in a
   semaphore wait list (synch.c).  It can be used these two ways
   only because they are mutually exclusive: only a thread in the
   ready state is on the run queue, whereas only a thread in the
   blocked state is on a semaphore wait list. */
struct thread
  {
    /* Owned by thread.c. */
    tid_t tid;                          /* Thread identifier. */
    enum thread_status status;          /* Thread state. */
    char name[16];                      /* Name (for debugging purposes). */
    uint8_t *stack;                     /* Saved stack pointer. */
    int priority;                       /* Effective Priority. */
    int original_priority;              /* Non-donated Priority. */
    int niceness;                       /* Nice value. */
    int64_t wake_time;                  /* Time at which thread should wake
                                           after being put to sleep. */
    fixed_point recent_cpu_time;        /* Exponentially weighted moving 
                                           average of recent CPU time. */
    struct semaphore *wake_sema;        /* Used to indicate sleeping thread 
                                           should wake up. */
    struct list_elem sleep_elem;        /* List element for sleeping threads
                                           list. */ 
    struct list_elem lock_elem;         /* List element for sema waiters 
                                           list. */
    struct list_elem allelem;           /* List element for all threads list. */

    /* Shared between thread.c and synch.c. */
    struct list_elem elem;              /* List element. */

    struct list locks_held;             /* List of locks held by this thread. */
<<<<<<< HEAD
    struct lock *waiting_lock;           /* Lock we are waiting for (if any)*/
=======
    struct lock *waiting_lock;          /* Locks thread is waiting for. */

>>>>>>> 0fd54d7a
#ifdef USERPROG
    /* Owned by userprog/process.c. */
    uint32_t *pagedir;                  /* Page directory. */
#endif

    /* Owned by thread.c. */
    unsigned magic;                     /* Detects stack overflow. */
  };

/* If false (default), use round-robin scheduler.
   If true, use multi-level feedback queue scheduler.
   Controlled by kernel command-line option "-o mlfqs". */
extern bool thread_mlfqs;

void thread_init (void);
void thread_start (void);

void thread_tick (void);
void thread_print_stats (void);

typedef void thread_func (void *aux);
tid_t thread_create (const char *name, int priority, thread_func *, void *);

void thread_block (void);
void thread_unblock (struct thread *);

struct thread *thread_current (void);
tid_t thread_tid (void);
const char *thread_name (void);

void thread_exit (void) NO_RETURN;
void thread_yield (void);

/* Performs some operation on thread t, given auxiliary data AUX. */
typedef void thread_action_func (struct thread *t, void *aux);
void thread_foreach (thread_action_func *, void *);

int thread_get_priority (void);
void thread_set_priority (int);

int thread_get_nice (void);
void thread_set_nice (int);
int thread_get_recent_cpu (void);
int thread_get_load_avg (void);
void update_all_recent_cpu_times (void);
void update_system_load_avg (void);
void calc_recent_cpu_time (struct thread *t, void *aux UNUSED);
int bound (int x, int lower, int upper);
void update_all_priorities (void);
void calc_priority (struct thread *t, void *aux UNUSED);

int64_t thread_get_next_wakeup (void);
void thread_set_next_wakeup (int64_t);

void thread_timer_sleep (struct thread *, struct semaphore *,
                   int64_t);
void thread_wake_sleeping (int64_t);
int thread_max_waiting_priority (struct thread *);

bool compare_waiter_priority (const struct list_elem *,
                          const struct list_elem *,
                          void * UNUSED);



#endif /* threads/thread.h */<|MERGE_RESOLUTION|>--- conflicted
+++ resolved
@@ -107,7 +107,7 @@
                                            should wake up. */
     struct list_elem sleep_elem;        /* List element for sleeping threads
                                            list. */ 
-    struct list_elem lock_elem;         /* List element for sema waiters 
+    struct list_elem sema_elem;         /* List element for sema waiters 
                                            list. */
     struct list_elem allelem;           /* List element for all threads list. */
 
@@ -115,12 +115,7 @@
     struct list_elem elem;              /* List element. */
 
     struct list locks_held;             /* List of locks held by this thread. */
-<<<<<<< HEAD
     struct lock *waiting_lock;           /* Lock we are waiting for (if any)*/
-=======
-    struct lock *waiting_lock;          /* Locks thread is waiting for. */
-
->>>>>>> 0fd54d7a
 #ifdef USERPROG
     /* Owned by userprog/process.c. */
     uint32_t *pagedir;                  /* Page directory. */
@@ -183,7 +178,7 @@
 bool compare_waiter_priority (const struct list_elem *,
                           const struct list_elem *,
                           void * UNUSED);
-
-
-
+bool compare_thread_priority (const struct list_elem *,
+                          const struct list_elem *,
+                          void * UNUSED);
 #endif /* threads/thread.h */