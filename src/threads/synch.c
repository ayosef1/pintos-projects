/* This file is derived from source code for the Nachos
   instructional operating system.  The Nachos copyright notice
   is reproduced in full below. */

/* Copyright (c) 1992-1996 The Regents of the University of California.
   All rights reserved.

   Permission to use, copy, modify, and distribute this software
   and its documentation for any purpose, without fee, and
   without written agreement is hereby granted, provided that the
   above copyright notice and the following two paragraphs appear
   in all copies of this software.

   IN NO EVENT SHALL THE UNIVERSITY OF CALIFORNIA BE LIABLE TO
   ANY PARTY FOR DIRECT, INDIRECT, SPECIAL, INCIDENTAL, OR
   CONSEQUENTIAL DAMAGES ARISING OUT OF THE USE OF THIS SOFTWARE
   AND ITS DOCUMENTATION, EVEN IF THE UNIVERSITY OF CALIFORNIA
   HAS BEEN ADVISED OF THE POSSIBILITY OF SUCH DAMAGE.

   THE UNIVERSITY OF CALIFORNIA SPECIFICALLY DISCLAIMS ANY
   WARRANTIES, INCLUDING, BUT NOT LIMITED TO, THE IMPLIED
   WARRANTIES OF MERCHANTABILITY AND FITNESS FOR A PARTICULAR
   PURPOSE.  THE SOFTWARE PROVIDED HEREUNDER IS ON AN "AS IS"
   BASIS, AND THE UNIVERSITY OF CALIFORNIA HAS NO OBLIGATION TO
   PROVIDE MAINTENANCE, SUPPORT, UPDATES, ENHANCEMENTS, OR
   MODIFICATIONS.
*/

#include "threads/synch.h"
#include <stdio.h>
#include <string.h>
#include "threads/interrupt.h"
#include "threads/thread.h"

/* Initializes semaphore SEMA to VALUE.  A semaphore is a
   nonnegative integer along with two atomic operators for
   manipulating it:

   - down or "P": wait for the value to become positive, then
     decrement it.

   - up or "V": increment the value (and wake up one waiting
     thread, if any). */
void
sema_init (struct semaphore *sema, unsigned value) 
{
  ASSERT (sema != NULL);

  sema->value = value;
  list_init (&sema->waiters);
}

/* Down or "P" operation on a semaphore.  Waits for SEMA's value
   to become positive and then atomically decrements it.

   This function may sleep, so it must not be called within an
   interrupt handler.  This function may be called with
   interrupts disabled, but if it sleeps then the next scheduled
   thread will probably turn interrupts back on. */
void
sema_down (struct semaphore *sema) 
{
  enum intr_level old_level;

  ASSERT (sema != NULL);
  ASSERT (!intr_context ());

  old_level = intr_disable ();
  while (sema->value == 0) 
    {
      list_push_back(&sema->waiters, &thread_current ()->lock_elem); 
      thread_block ();
    }
  sema->value--;
  intr_set_level (old_level);
}

/* Down or "P" operation on a semaphore, but only if the
   semaphore is not already 0.  Returns true if the semaphore is
   decremented, false otherwise.

   This function may be called from an interrupt handler. */
bool
sema_try_down (struct semaphore *sema) 
{
  enum intr_level old_level;
  bool success;

  ASSERT (sema != NULL);

  old_level = intr_disable ();
  if (sema->value > 0) 
    {
      sema->value--;
      success = true; 
    }
  else
    success = false;
  intr_set_level (old_level);

  return success;
}

/* Up or "V" operation on a semaphore.  Increments SEMA's value
   and wakes up one thread of those waiting for SEMA, if any.

   This function may be called from an interrupt handler. */
void
sema_up (struct semaphore *sema) 
{
  enum intr_level old_level;

  ASSERT (sema != NULL);

  old_level = intr_disable ();
  sema->value++;

  if (!list_empty (&sema->waiters)) 
  {
    struct thread *highest_priority_waiter = list_entry (list_max (&sema->waiters, 
              compare_waiter_priority, NULL), struct thread, lock_elem);
<<<<<<< HEAD
    list_remove (&highest_priority_waiter->lock_elem);
=======
    list_remove(&highest_priority_waiter->lock_elem);
>>>>>>> 0fd54d7a
    thread_unblock (highest_priority_waiter);
    thread_current ()->priority = 
              thread_max_waiting_priority (thread_current ());
    
    if (highest_priority_waiter->priority > thread_current()->priority)
<<<<<<< HEAD
      {
        if (intr_context ())
          intr_yield_on_return ();
        else
          thread_yield ();
      }
=======
    {
      if (intr_context()) intr_yield_on_return();
      else thread_yield();
    }
>>>>>>> 0fd54d7a
  }
  intr_set_level (old_level);
}

static void sema_test_helper (void *sema_);

/* Self-test for semaphores that makes control "ping-pong"
   between a pair of threads.  Insert calls to printf() to see
   what's going on. */
void
sema_self_test (void) 
{
  struct semaphore sema[2];
  int i;

  printf ("Testing semaphores...");
  sema_init (&sema[0], 0);
  sema_init (&sema[1], 0);
  thread_create ("sema-test", PRI_DEFAULT, sema_test_helper, &sema);
  for (i = 0; i < 10; i++) 
    {
      sema_up (&sema[0]);
      sema_down (&sema[1]);
    }
  printf ("done.\n");
}

/* Thread function used by sema_self_test(). */
static void
sema_test_helper (void *sema_) 
{
  struct semaphore *sema = sema_;
  int i;

  for (i = 0; i < 10; i++) 
    {
      sema_down (&sema[0]);
      sema_up (&sema[1]);
    }
}

/* Initializes LOCK.  A lock can be held by at most a single
   thread at any given time.  Our locks are not "recursive", that
   is, it is an error for the thread currently holding a lock to
   try to acquire that lock.

   A lock is a specialization of a semaphore with an initial
   value of 1.  The difference between a lock and such a
   semaphore is twofold.  First, a semaphore can have a value
   greater than 1, but a lock can only be owned by a single
   thread at a time.  Second, a semaphore does not have an owner,
   meaning that one thread can "down" the semaphore and then
   another one "up" it, but with a lock the same thread must both
   acquire and release it.  When these restrictions prove
   onerous, it's a good sign that a semaphore should be used,
   instead of a lock. */
void
lock_init (struct lock *lock)
{
  ASSERT (lock != NULL);

  lock->holder = NULL;
  sema_init (&lock->semaphore, 1);
}

/* Acquires LOCK, sleeping until it becomes available if
   necessary.  The lock must not already be held by the current
   thread.

   This function may sleep, so it must not be called within an
   interrupt handler.  This function may be called with
   interrupts disabled, but interrupts will be turned back on if
   we need to sleep. */
void
lock_acquire (struct lock *lock)
{
  enum intr_level old_level;

  ASSERT (lock != NULL);
  ASSERT (!intr_context ());
  ASSERT (!lock_held_by_current_thread (lock));
  
  old_level = intr_disable ();
  if (thread_mlfqs)
  {
    sema_down (&lock->semaphore);
    lock->holder = thread_current ();
  } 
  else
  {
  /* Do the prioirty donation by jumping from lock to lock and sending up the 
  highest effective priority. */
<<<<<<< HEAD
  if (!sema_try_down (&lock->semaphore))
    {
      int level = 0;
      thread_current()->waiting_lock = lock;
      lock_priority_donate (lock, thread_current ()->priority, level);
      sema_down (&lock->semaphore);
    }
  
=======
  int levels = 0;
  struct thread *comparison = thread_current();
  struct thread *holder = lock->holder;

  while (holder && levels < 8) 
  {
    /* Get and set the current thread effective priority*/
    int comparison_effective_priority = max_waiting_priority(comparison);
    if (comparison_effective_priority > comparison->priority)
      comparison->priority = comparison_effective_priority;
    
    /* Donate if current thread effective priority is higher than lock holder*/
    if (comparison->priority > holder->priority) 
      holder->priority = comparison->priority;
    comparison = holder;

    /* If the current holder is also waiting on a lock, continue the donation*/
    struct lock *temp_lock = holder->waiting_lock;
    holder = (temp_lock) ? (temp_lock->holder) : (NULL);  
    levels++;
  }

  thread_current()->waiting_lock = lock;
  sema_down (&lock->semaphore);
>>>>>>> 0fd54d7a
  thread_current()->waiting_lock = NULL;

  /* Current Thread is the holder */
  lock->holder = thread_current ();
<<<<<<< HEAD
  list_push_back (&thread_current ()->locks_held, &lock->locks_held_elem);
  thread_current ()->priority = 
          thread_max_waiting_priority (thread_current ());
=======
  list_push_back(&thread_current()->locks_held, &lock->locks_held_elem);
  }
>>>>>>> 0fd54d7a
  intr_set_level (old_level);
}

/* Tries to acquires LOCK and returns true if successful or false
   on failure.  The lock must not already be held by the current
   thread.

   This function will not sleep, so it may be called within an
   interrupt handler. */
bool
lock_try_acquire (struct lock *lock)
{
  bool success;

  ASSERT (lock != NULL);
  ASSERT (!lock_held_by_current_thread (lock));

  success = sema_try_down (&lock->semaphore);
  if (success)
<<<<<<< HEAD
    {
      enum intr_level old_level;
      old_level = intr_disable ();

      thread_current()->waiting_lock = NULL;
      lock->holder = thread_current ();
      list_push_back (&thread_current ()->locks_held, &lock->locks_held_elem);
      thread_current ()->priority = 
              thread_max_waiting_priority (thread_current ());
      
      intr_set_level (old_level);
    }
=======
    lock->holder = thread_current ();
    if (!thread_mlfqs)
    list_push_back(&thread_current()->locks_held, &lock->locks_held_elem);
>>>>>>> 0fd54d7a
  return success;
}

/* Releases LOCK, which must be owned by the current thread.

   An interrupt handler cannot acquire a lock, so it does not
   make sense to try to release a lock within an interrupt
   handler. */
void
lock_release (struct lock *lock) 
{
  ASSERT (lock != NULL);
  ASSERT (lock_held_by_current_thread (lock));

  enum intr_level old_level;
  ASSERT (!intr_context ());
  old_level = intr_disable ();

  /* Update the lock's holder and remove from thread's locks held list*/
  lock->holder = NULL;
<<<<<<< HEAD
  list_remove (&lock->locks_held_elem);

  /* Get the new priority of the current thread*/
  int new_effective = thread_max_waiting_priority (thread_current ());
  thread_current ()->priority = new_effective;
=======
  if (!thread_mlfqs)
  {
  list_remove(&lock->locks_held_elem);

  /* Get the new priority of the current thread*/
  int new_effective = max_waiting_priority(thread_current());
  thread_current()->priority = new_effective;
  }
>>>>>>> 0fd54d7a
  sema_up (&lock->semaphore);
  intr_set_level (old_level);
}

/* Returns true if the current thread holds LOCK, false
   otherwise.  (Note that testing whether some other thread holds
   a lock would be racy.) */
bool
lock_held_by_current_thread (const struct lock *lock) 
{
  ASSERT (lock != NULL);

  return lock->holder == thread_current ();
}

/* One semaphore in a list. */
struct semaphore_elem 
  {
    struct list_elem elem;              /* List element. */
    struct semaphore semaphore;         /* This semaphore. */
  };

/* Initializes condition variable COND.  A condition variable
   allows one piece of code to signal a condition and cooperating
   code to receive the signal and act upon it. */
void
cond_init (struct condition *cond)
{
  ASSERT (cond != NULL);

  list_init (&cond->waiters);
}

/* Atomically releases LOCK and waits for COND to be signaled by
   some other piece of code.  After COND is signaled, LOCK is
   reacquired before returning.  LOCK must be held before calling
   this function.

   The monitor implemented by this function is "Mesa" style, not
   "Hoare" style, that is, sending and receiving a signal are not
   an atomic operation.  Thus, typically the caller must recheck
   the condition after the wait completes and, if necessary, wait
   again.

   A given condition variable is associated with only a single
   lock, but one lock may be associated with any number of
   condition variables.  That is, there is a one-to-many mapping
   from locks to condition variables.

   This function may sleep, so it must not be called within an
   interrupt handler.  This function may be called with
   interrupts disabled, but interrupts will be turned back on if
   we need to sleep. */
void
cond_wait (struct condition *cond, struct lock *lock) 
{
  struct semaphore_elem waiter;

  ASSERT (cond != NULL);
  ASSERT (lock != NULL);
  ASSERT (!intr_context ());
  ASSERT (lock_held_by_current_thread (lock));
  
  sema_init (&waiter.semaphore, 0);
  list_push_back (&cond->waiters, &waiter.elem);
  lock_release (lock);
  sema_down (&waiter.semaphore);
  lock_acquire (lock);
}

/* If any threads are waiting on COND (protected by LOCK), then
   this function signals one of them to wake up from its wait.
   LOCK must be held before calling this function.

   An interrupt handler cannot acquire a lock, so it does not
   make sense to try to signal a condition variable within an
   interrupt handler. */
void
cond_signal (struct condition *cond, struct lock *lock UNUSED) 
{
  ASSERT (cond != NULL);
  ASSERT (lock != NULL);
  ASSERT (!intr_context ());
  ASSERT (lock_held_by_current_thread (lock));

  if (!list_empty (&cond->waiters))
  {
    struct list_elem *highest_priority_waiter = list_max (&cond->waiters, 
              compare_semaphore_elem, NULL);
    list_remove (highest_priority_waiter);
    sema_up (&list_entry (highest_priority_waiter, struct semaphore_elem,
                          elem)->semaphore);
  }
}

/* Wakes up all threads, if any, waiting on COND (protected by
   LOCK).  LOCK must be held before calling this function.

   An interrupt handler cannot acquire a lock, so it does not
   make sense to try to signal a condition variable within an
   interrupt handler. */
void
cond_broadcast (struct condition *cond, struct lock *lock) 
{
  ASSERT (cond != NULL);
  ASSERT (lock != NULL);

  while (!list_empty (&cond->waiters))
    cond_signal (cond, lock);
}

<<<<<<< HEAD
/* Recursively donates priority NEW_PRIORITY to the holder of the
LOCK and any threads that the LOCK holder is waiting on with maximum
recursion LEVEL 8.*/
void
lock_priority_donate (struct lock *lock, int new_priority, int level)
{
  if (level > 8 || !lock)
    return;

  struct thread * holder = lock->holder;
  if (new_priority > holder->priority)
    {
      holder->priority = new_priority;
      lock_priority_donate (holder->waiting_lock, new_priority, ++level);
    }
=======
bool 
compare_semaphore_elem (const struct list_elem *a,
                        const struct list_elem *b,
                        void *aux UNUSED)
{
  struct semaphore_elem *elem1 = list_entry (a, struct semaphore_elem, elem);
  struct semaphore_elem *elem2 = list_entry (b, struct semaphore_elem, elem);

  struct thread *t1 = list_entry (list_front(&elem1->semaphore.waiters),
                                  struct thread, lock_elem);
  struct thread *t2 = list_entry (list_front(&elem2->semaphore.waiters),
                                  struct thread, lock_elem);

  return t1->priority < t2->priority;
>>>>>>> 0fd54d7a
}<|MERGE_RESOLUTION|>--- conflicted
+++ resolved
@@ -68,7 +68,7 @@
   old_level = intr_disable ();
   while (sema->value == 0) 
     {
-      list_push_back(&sema->waiters, &thread_current ()->lock_elem); 
+      list_push_back(&sema->waiters, &thread_current ()->elem); 
       thread_block ();
     }
   sema->value--;
@@ -118,30 +118,19 @@
   if (!list_empty (&sema->waiters)) 
   {
     struct thread *highest_priority_waiter = list_entry (list_max (&sema->waiters, 
-              compare_waiter_priority, NULL), struct thread, lock_elem);
-<<<<<<< HEAD
-    list_remove (&highest_priority_waiter->lock_elem);
-=======
-    list_remove(&highest_priority_waiter->lock_elem);
->>>>>>> 0fd54d7a
+              compare_thread_priority, NULL), struct thread, elem);
+    list_remove (&highest_priority_waiter->elem);
     thread_unblock (highest_priority_waiter);
     thread_current ()->priority = 
               thread_max_waiting_priority (thread_current ());
     
     if (highest_priority_waiter->priority > thread_current()->priority)
-<<<<<<< HEAD
       {
         if (intr_context ())
           intr_yield_on_return ();
         else
           thread_yield ();
       }
-=======
-    {
-      if (intr_context()) intr_yield_on_return();
-      else thread_yield();
-    }
->>>>>>> 0fd54d7a
   }
   intr_set_level (old_level);
 }
@@ -233,9 +222,8 @@
   } 
   else
   {
-  /* Do the prioirty donation by jumping from lock to lock and sending up the 
+  /* Do the priority donation by jumping from lock to lock and sending up the 
   highest effective priority. */
-<<<<<<< HEAD
   if (!sema_try_down (&lock->semaphore))
     {
       int level = 0;
@@ -244,44 +232,14 @@
       sema_down (&lock->semaphore);
     }
   
-=======
-  int levels = 0;
-  struct thread *comparison = thread_current();
-  struct thread *holder = lock->holder;
-
-  while (holder && levels < 8) 
-  {
-    /* Get and set the current thread effective priority*/
-    int comparison_effective_priority = max_waiting_priority(comparison);
-    if (comparison_effective_priority > comparison->priority)
-      comparison->priority = comparison_effective_priority;
-    
-    /* Donate if current thread effective priority is higher than lock holder*/
-    if (comparison->priority > holder->priority) 
-      holder->priority = comparison->priority;
-    comparison = holder;
-
-    /* If the current holder is also waiting on a lock, continue the donation*/
-    struct lock *temp_lock = holder->waiting_lock;
-    holder = (temp_lock) ? (temp_lock->holder) : (NULL);  
-    levels++;
-  }
-
-  thread_current()->waiting_lock = lock;
-  sema_down (&lock->semaphore);
->>>>>>> 0fd54d7a
   thread_current()->waiting_lock = NULL;
 
   /* Current Thread is the holder */
   lock->holder = thread_current ();
-<<<<<<< HEAD
   list_push_back (&thread_current ()->locks_held, &lock->locks_held_elem);
   thread_current ()->priority = 
           thread_max_waiting_priority (thread_current ());
-=======
-  list_push_back(&thread_current()->locks_held, &lock->locks_held_elem);
   }
->>>>>>> 0fd54d7a
   intr_set_level (old_level);
 }
 
@@ -301,24 +259,24 @@
 
   success = sema_try_down (&lock->semaphore);
   if (success)
-<<<<<<< HEAD
+  {
+    if (thread_mlfqs)
+      lock->holder = thread_current ();
+    else
     {
       enum intr_level old_level;
       old_level = intr_disable ();
 
       thread_current()->waiting_lock = NULL;
       lock->holder = thread_current ();
+
       list_push_back (&thread_current ()->locks_held, &lock->locks_held_elem);
       thread_current ()->priority = 
               thread_max_waiting_priority (thread_current ());
       
       intr_set_level (old_level);
     }
-=======
-    lock->holder = thread_current ();
-    if (!thread_mlfqs)
-    list_push_back(&thread_current()->locks_held, &lock->locks_held_elem);
->>>>>>> 0fd54d7a
+  }
   return success;
 }
 
@@ -339,22 +297,14 @@
 
   /* Update the lock's holder and remove from thread's locks held list*/
   lock->holder = NULL;
-<<<<<<< HEAD
-  list_remove (&lock->locks_held_elem);
-
-  /* Get the new priority of the current thread*/
-  int new_effective = thread_max_waiting_priority (thread_current ());
-  thread_current ()->priority = new_effective;
-=======
   if (!thread_mlfqs)
   {
-  list_remove(&lock->locks_held_elem);
-
-  /* Get the new priority of the current thread*/
-  int new_effective = max_waiting_priority(thread_current());
-  thread_current()->priority = new_effective;
+    list_remove(&lock->locks_held_elem);
+
+    /* Get the new priority of the current thread*/
+    int new_effective = thread_max_waiting_priority(thread_current());
+    thread_current()->priority = new_effective;
   }
->>>>>>> 0fd54d7a
   sema_up (&lock->semaphore);
   intr_set_level (old_level);
 }
@@ -467,7 +417,6 @@
     cond_signal (cond, lock);
 }
 
-<<<<<<< HEAD
 /* Recursively donates priority NEW_PRIORITY to the holder of the
 LOCK and any threads that the LOCK holder is waiting on with maximum
 recursion LEVEL 8.*/
@@ -483,7 +432,8 @@
       holder->priority = new_priority;
       lock_priority_donate (holder->waiting_lock, new_priority, ++level);
     }
-=======
+}
+
 bool 
 compare_semaphore_elem (const struct list_elem *a,
                         const struct list_elem *b,
@@ -492,11 +442,7 @@
   struct semaphore_elem *elem1 = list_entry (a, struct semaphore_elem, elem);
   struct semaphore_elem *elem2 = list_entry (b, struct semaphore_elem, elem);
 
-  struct thread *t1 = list_entry (list_front(&elem1->semaphore.waiters),
-                                  struct thread, lock_elem);
-  struct thread *t2 = list_entry (list_front(&elem2->semaphore.waiters),
-                                  struct thread, lock_elem);
-
-  return t1->priority < t2->priority;
->>>>>>> 0fd54d7a
+  return compare_thread_priority(list_front(&elem1->semaphore.waiters),
+                                list_front(&elem2->semaphore.waiters),
+                                NULL);
 }