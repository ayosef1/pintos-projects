--- conflicted
+++ resolved
@@ -624,14 +624,9 @@
 {
   lock_acquire (&sleeping_threads_lock);
   enum intr_level old_level = intr_disable ();
-<<<<<<< HEAD
   list_insert_ordered (&sleeping_list, &(t->sleep_elem),
                        compare_sleeping_thread, NULL);
   sema_down (t->wake_sema);
-=======
-  list_insert_ordered (&sleeping_threads_list, &(t->sleep_elem),
-                       cmp_sleeping_thread, NULL);
->>>>>>> 8af2498e
   intr_set_level (old_level);
   lock_release (&sleeping_threads_lock);
   sema_down (t->wake_sema);
