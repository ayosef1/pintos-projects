#include "threads/thread.h"
#include <debug.h>
#include <stddef.h>
#include <random.h>
#include <stdio.h>
#include <string.h>
#include "devices/timer.h"
#include "threads/flags.h"
#include "threads/interrupt.h"
#include "threads/intr-stubs.h"
#include "threads/palloc.h"
#include "threads/switch.h"
#include "threads/synch.h"
#include "threads/vaddr.h"
#ifdef USERPROG
#include "userprog/process.h"
#endif

/* Random value for struct thread's `magic' member.
   Used to detect stack overflow.  See the big comment at the top
   of thread.h for details. */
#define THREAD_MAGIC 0xcd6abf4b

/* List of processes in THREAD_READY state, that is, processes
   that are ready to run but not actually running. */
static struct list ready_list;

/* List of all processes.  Processes are added to this list
   when they are first scheduled and removed when they exit. */
static struct list all_list;

/* List all sleeping processes, that is, proccesses that are
   blocked by a call to timer_sleep (). Ordered by time until
   wakeup.  */
static struct list sleeping_list;

/* Idle thread. */
static struct thread *idle_thread;

/* Initial thread, the thread running init.c:main(). */
static struct thread *initial_thread;

/* Lock used by allocate_tid(). */
static struct lock tid_lock;

/* Earliest wake time of sleeping thread measured in
   ticks since boot */
static int64_t next_wakeup;

/* Stack frame for kernel_thread(). */
struct kernel_thread_frame 
  {
    void *eip;                  /* Return address. */
    thread_func *function;      /* Function to call. */
    void *aux;                  /* Auxiliary data for function. */
  };

/* Statistics. */
static long long idle_ticks;    /* # of timer ticks spent idle. */
static long long kernel_ticks;  /* # of timer ticks in kernel threads. */
static long long user_ticks;    /* # of timer ticks in user programs. */

/* Scheduling. */
#define TIME_SLICE 4            /* # of timer ticks to give each thread. */
static unsigned thread_ticks;   /* # of timer ticks since last yield. */

/* If false (default), use round-robin scheduler.
   If true, use multi-level feedback queue scheduler.
   Controlled by kernel command-line option "-o mlfqs". */
bool thread_mlfqs;

/* Estimate of average number of threads ready to run over the past minute. */
static fixed_point load_avg;
static int num_ready;


static void kernel_thread (thread_func *, void *aux);

static void idle (void *aux UNUSED);
static struct thread *running_thread (void);
static struct thread *next_thread_to_run (void);
static void init_thread (struct thread *, const char *name, int priority);
static bool is_thread (struct thread *) UNUSED;
static void *alloc_frame (struct thread *, size_t size);
static void schedule (void);
void thread_schedule_tail (struct thread *prev);
static tid_t allocate_tid (void);
static bool compare_sleeping_wake_time (const struct list_elem *,
                          const struct list_elem *,
                          void * UNUSED);

static bool compare_ready_priority (const struct list_elem *,
                          const struct list_elem *,
                          void * UNUSED);

/* Initializes the threading system by transforming the code
   that's currently running into a thread.  This can't work in
   general and it is possible in this case only because loader.S
   was careful to put the bottom of the stack at a page boundary.

   Also initializes the run queue and the tid lock.

   After calling this function, be sure to initialize the page
   allocator before trying to create any threads with
   thread_create().

   It is not safe to call thread_current() until this function
   finishes. */
void
thread_init (void) 
{
  ASSERT (intr_get_level () == INTR_OFF);

  /* Initialize system load average at system boot. */
  load_avg = int_to_fp(0);

  /* Naturally, there are zero ready threads at boot. */
  num_ready = 0;

  lock_init (&tid_lock);
  list_init (&ready_list);
  list_init (&all_list);
  list_init (&sleeping_list);

  next_wakeup = INT64_MAX;

  /* Set up a thread structure for the running thread. */
  initial_thread = running_thread ();
  init_thread (initial_thread, "main", PRI_DEFAULT);
  initial_thread->status = THREAD_RUNNING;
  initial_thread->tid = allocate_tid ();
}

/* Starts preemptive thread scheduling by enabling interrupts.
   Also creates the idle thread. */
void
thread_start (void) 
{
  /* Create the idle thread. */
  struct semaphore idle_started;
  sema_init (&idle_started, 0);
  thread_create ("idle", PRI_MIN, idle, &idle_started);

  /* Start preemptive thread scheduling. */
  intr_enable ();

  /* Wait for the idle thread to initialize idle_thread. */
  sema_down (&idle_started);
}

/* Called by the timer interrupt handler at each timer tick.
   Thus, this function runs in an external interrupt context. */
void
thread_tick (void) 
{
  struct thread *t = thread_current ();

  /* Update statistics. */
  if (t == idle_thread)
    idle_ticks++;
#ifdef USERPROG
  else if (t->pagedir != NULL)
    user_ticks++;
#endif
  else
    kernel_ticks++;
  /* Using advanced scheduler. */
  if (thread_mlfqs) 
  {
    /* Every timer interrupt, recent cpu is incremented by 1 for
       the running thread only, unless the idle thread is running. */
    if (t != idle_thread) 
    {
      t->recent_cpu_time = add_int_to_fp (t->recent_cpu_time, 1);
    }
    /* Update system load average and recalculate
       recent cpu for every thread once per second */
    if (timer_ticks () % TIMER_FREQ == 0) 
    {
      update_system_load_avg ();
      update_all_recent_cpu_times ();
    } 
    /* Update all priorities every fourth tick. */
    if (timer_ticks () % TIME_SLICE == 0) 
    {
      update_all_priorities ();
    }
  }
  /* Enforce preemption. */
  if (++thread_ticks >= TIME_SLICE)
    intr_yield_on_return ();
}

/* Prints thread statistics. */
void
thread_print_stats (void) 
{
  printf ("Thread: %lld idle ticks, %lld kernel ticks, %lld user ticks\n",
          idle_ticks, kernel_ticks, user_ticks);
}

/* Creates a new kernel thread named NAME with the given initial
   PRIORITY, which executes FUNCTION passing AUX as the argument,
   and adds it to the ready queue.  Returns the thread identifier
   for the new thread, or TID_ERROR if creation fails.

   If thread_start() has been called, then the new thread may be
   scheduled before thread_create() returns.  It could even exit
   before thread_create() returns.  Contrariwise, the original
   thread may run for any amount of time before the new thread is
   scheduled.  Use a semaphore or some other form of
   synchronization if you need to ensure ordering.

   The code provided sets the new thread's `priority' member to
   PRIORITY, but no actual priority scheduling is implemented.
   Priority scheduling is the goal of Problem 1-3. */
tid_t
thread_create (const char *name, int priority,
               thread_func *function, void *aux) 
{
  struct thread *t;
  struct kernel_thread_frame *kf;
  struct switch_entry_frame *ef;
  struct switch_threads_frame *sf;
  tid_t tid;

  ASSERT (function != NULL);

  /* Allocate thread. */
  t = palloc_get_page (PAL_ZERO);
  if (t == NULL)
    return TID_ERROR;

  /* Initialize thread. */
  init_thread (t, name, priority);
  tid = t->tid = allocate_tid ();

  /* Stack frame for kernel_thread(). */
  kf = alloc_frame (t, sizeof *kf);
  kf->eip = NULL;
  kf->function = function;
  kf->aux = aux;

  /* Stack frame for switch_entry(). */
  ef = alloc_frame (t, sizeof *ef);
  ef->eip = (void (*) (void)) kernel_thread;

  /* Stack frame for switch_threads(). */
  sf = alloc_frame (t, sizeof *sf);
  sf->eip = switch_entry;
  sf->ebp = 0;


  /* Add to run queue. */
  thread_unblock (t);

  if (t->priority > thread_get_priority())
    thread_yield ();
  return tid;
}

/* Puts the current thread to sleep.  It will not be scheduled
   again until awoken by thread_unblock().

   This function must be called with interrupts turned off.  It
   is usually a better idea to use one of the synchronization
   primitives in synch.h. */
void
thread_block (void) 
{
  ASSERT (!intr_context ());
  ASSERT (intr_get_level () == INTR_OFF);

  thread_current ()->status = THREAD_BLOCKED;
  schedule ();
}

/* Transitions a blocked thread T to the ready-to-run state.
   This is an error if T is not blocked.  (Use thread_yield() to
   make the running thread ready.)

   This function does not preempt the running thread.  This can
   be important: if the caller had disabled interrupts itself,
   it may expect that it can atomically unblock a thread and
   update other data. */
void
thread_unblock (struct thread *t) 
{
  enum intr_level old_level;
  ASSERT (is_thread (t));
  old_level = intr_disable ();
  ASSERT (t->status == THREAD_BLOCKED);
  list_push_back(&ready_list, &t->elem);
  num_ready++;
  t->status = THREAD_READY;
  intr_set_level (old_level);
}

/* Returns the name of the running thread. */
const char *
thread_name (void) 
{
  return thread_current ()->name;
}

/* Returns the running thread.
   This is running_thread() plus a couple of sanity checks.
   See the big comment at the top of thread.h for details. */
struct thread *
thread_current (void) 
{
  struct thread *t = running_thread ();
  
  /* Make sure T is really a thread.
     If either of these assertions fire, then your thread may
     have overflowed its stack.  Each thread has less than 4 kB
     of stack, so a few big automatic arrays or moderate
     recursion can cause stack overflow. */
  ASSERT (is_thread (t));
  ASSERT (t->status == THREAD_RUNNING);

  return t;
}

/* Returns the running thread's tid. */
tid_t
thread_tid (void) 
{
  return thread_current ()->tid;
}

/* Deschedules the current thread and destroys it.  Never
   returns to the caller. */
void
thread_exit (void) 
{
  ASSERT (!intr_context ());

#ifdef USERPROG
  process_exit ();
#endif

  /* Remove thread from all threads list, set our status to dying,
     and schedule another process.  That process will destroy us
     when it calls thread_schedule_tail(). */
  intr_disable ();
  list_remove (&thread_current()->allelem);
  thread_current ()->status = THREAD_DYING;
  schedule ();
  NOT_REACHED ();
}

/* Yields the CPU.  The current thread is not put to sleep and
   may be scheduled again immediately at the scheduler's whim. */
void
thread_yield (void) 
{
  struct thread *cur = thread_current ();
  enum intr_level old_level;
  
  ASSERT (!intr_context ());

  old_level = intr_disable ();
  if (cur != idle_thread)
  {
    list_push_back(&ready_list, &cur->elem);
    num_ready++;
  }
  cur->status = THREAD_READY;
  schedule ();
  intr_set_level (old_level);
}

/* Invoke function 'func' on all threads, passing along 'aux'.
   This function must be called with interrupts off. */
void
thread_foreach (thread_action_func *func, void *aux)
{
  struct list_elem *e;

  ASSERT (intr_get_level () == INTR_OFF);

  for (e = list_begin (&all_list); e != list_end (&all_list);
       e = list_next (e))
    {
      struct thread *t = list_entry (e, struct thread, allelem);
      func (t, aux);
    }
}

/* Sets the current thread's priority to NEW_PRIORITY. */
void
thread_set_priority (int new_priority) 
{
  if (thread_mlfqs) return;

  enum intr_level old_level;
  ASSERT (!intr_context ());
  old_level = intr_disable ();

  struct thread *cur = thread_current ();

  bool change_priority = cur->original_priority == cur->priority
                         || new_priority > cur->priority;

  if (change_priority)
    cur->priority = new_priority;

  cur->original_priority = new_priority;

  if (!list_empty (&ready_list)) 
  {
    struct thread *highest_priority_ready = list_entry (list_max (&ready_list, 
              compare_ready_priority, NULL), struct thread, elem);
    
    if (highest_priority_ready->priority > cur->priority)
      thread_yield();
  }
  intr_set_level (old_level);
}

/* Returns the current thread's priority. */
int
thread_get_priority (void) 
{
  return thread_current ()->priority;
}

/* Sets the current thread's nice value to NICE. */
void
thread_set_nice (int nice) 
{
  enum intr_level old_level;
  old_level = intr_disable ();
  struct thread *cur = thread_current ();
  cur->niceness = bound(nice, NICE_MIN, NICE_MAX);
  calc_priority (cur, NULL);

  if (!list_empty (&ready_list)) 
  {
    struct thread *highest_priority_ready = list_entry (list_max (&ready_list, 
              compare_ready_priority, NULL), struct thread, elem);
    if (highest_priority_ready->priority > cur->priority)
      thread_yield();
  }
  intr_set_level (old_level);
}

/* Returns the current thread's nice value. */
int
thread_get_nice (void) 
{
  return thread_current ()->niceness;
}

/* Returns 100 times the system load average,
   rounded to the nearest integer. */
int
thread_get_load_avg (void) 
{
  return fp_to_int (mult_fp_by_int (load_avg, 100));
}

/* Returns 100 times the current thread's recent_cpu value,
   rounded to the nearest integer. */
int
thread_get_recent_cpu (void) 
{
  struct thread *cur = thread_current ();
  return fp_to_int (mult_fp_by_int (cur->recent_cpu_time, 100));
}

/* Returns the ealiest wakeup time for sleeping threads. */
int64_t
thread_get_next_wakeup (void)
{
  ASSERT( intr_get_level () == INTR_OFF );
  return next_wakeup;
}

/* Sets the next_wakeup to NEW_WAKEUP. */
void
thread_set_next_wakeup (int64_t new_wakeup)
{
  ASSERT( intr_get_level () == INTR_OFF );
  next_wakeup = new_wakeup;
}


/* Idle thread.  Executes when no other thread is ready to run.

   The idle thread is initially put on the ready list by
   thread_start().  It will be scheduled once initially, at which
   point it initializes idle_thread, "up"s the semaphore passed
   to it to enable thread_start() to continue, and immediately
   blocks.  After that, the idle thread never appears in the
   ready list.  It is returned by next_thread_to_run() as a
   special case when the ready list is empty. */
static void
idle (void *idle_started_ UNUSED) 
{
  struct semaphore *idle_started = idle_started_;
  idle_thread = thread_current ();
  sema_up (idle_started);

  for (;;) 
    {
      /* Let someone else run. */
      intr_disable ();
      thread_block ();

      /* Re-enable interrupts and wait for the next one.

         The `sti' instruction disables interrupts until the
         completion of the next instruction, so these two
         instructions are executed atomically.  This atomicity is
         important; otherwise, an interrupt could be handled
         between re-enabling interrupts and waiting for the next
         one to occur, wasting as much as one clock tick worth of
         time.

         See [IA32-v2a] "HLT", [IA32-v2b] "STI", and [IA32-v3a]
         7.11.1 "HLT Instruction". */
      asm volatile ("sti; hlt" : : : "memory");
    }
}

/* Function used as the basis for a kernel thread. */
static void
kernel_thread (thread_func *function, void *aux) 
{
  ASSERT (function != NULL);

  intr_enable ();       /* The scheduler runs with interrupts off. */
  function (aux);       /* Execute the thread function. */
  thread_exit ();       /* If function() returns, kill the thread. */
}

/* Returns the running thread. */
struct thread *
running_thread (void) 
{
  uint32_t *esp;

  /* Copy the CPU's stack pointer into `esp', and then round that
     down to the start of a page.  Because `struct thread' is
     always at the beginning of a page and the stack pointer is
     somewhere in the middle, this locates the curent thread. */
  asm ("mov %%esp, %0" : "=g" (esp));
  return pg_round_down (esp);
}

/* Returns true if T appears to point to a valid thread. */
static bool
is_thread (struct thread *t)
{
  return t != NULL && t->magic == THREAD_MAGIC;
}

/* Does basic initialization of T as a blocked thread named
   NAME. */
static void
init_thread (struct thread *t, const char *name, int priority)
{
  enum intr_level old_level;

  ASSERT (t != NULL);
  ASSERT (PRI_MIN <= priority && priority <= PRI_MAX);
  ASSERT (name != NULL);

  memset (t, 0, sizeof *t);
  t->status = THREAD_BLOCKED;
  strlcpy (t->name, name, sizeof t->name);
  t->stack = (uint8_t *) t + PGSIZE;
  t->priority = priority;
  t->original_priority = priority;
  t->wake_time = 0;
  t->wake_sema = NULL;
  t->magic = THREAD_MAGIC;
  t->waiting_lock = NULL;
<<<<<<< HEAD
=======

  if (thread_mlfqs) {
    /* Initial thread has recent cpu time and nice value of 0.
       Other threads inherit these values from their parent. */
    if (t == initial_thread)
    {
      t->niceness = NICE_INITIAL;
      t->recent_cpu_time = RECENT_CPU_TIME_INITIAL;
    }
    else 
    {
      t->niceness = thread_get_nice ();
      t->recent_cpu_time = int_to_fp (thread_current ()->recent_cpu_time);
    }
    calc_priority (t, NULL);
  }
>>>>>>> 0fd54d7a

  /* Initialize the list of locks held by current list*/
  list_init (&t->locks_held);

  old_level = intr_disable ();
  list_push_back (&all_list, &t->allelem);
  intr_set_level (old_level);
}

/* Allocates a SIZE-byte frame at the top of thread T's stack and
   returns a pointer to the frame's base. */
static void *
alloc_frame (struct thread *t, size_t size) 
{
  /* Stack data is always allocated in word-size units. */
  ASSERT (is_thread (t));
  ASSERT (size % sizeof (uint32_t) == 0);

  t->stack -= size;
  return t->stack;
}

/* Chooses and returns the next thread to be scheduled.  Should
   return a thread from the run queue, unless the run queue is
   empty.  (If the running thread can continue running, then it
   will be in the run queue.)  If the run queue is empty, return
   idle_thread. */
static struct thread *
next_thread_to_run (void) 
{
  if (list_empty (&ready_list))
    return idle_thread;
  else
  {
    struct thread *highest_priority_ready = list_entry (list_max (&ready_list, 
              compare_ready_priority, NULL), struct thread, elem);
    list_remove (&highest_priority_ready->elem);
    num_ready--;
    return highest_priority_ready;
  } 
}

/* Completes a thread switch by activating the new thread's page
   tables, and, if the previous thread is dying, destroying it.

   At this function's invocation, we just switched from thread
   PREV, the new thread is already running, and interrupts are
   still disabled.  This function is normally invoked by
   thread_schedule() as its final action before returning, but
   the first time a thread is scheduled it is called by
   switch_entry() (see switch.S).

   It's not safe to call printf() until the thread switch is
   complete.  In practice that means that printf()s should be
   added at the end of the function.

   After this function and its caller returns, the thread switch
   is complete. */
void
thread_schedule_tail (struct thread *prev)
{
  struct thread *cur = running_thread ();
  
  ASSERT (intr_get_level () == INTR_OFF);

  /* Mark us as running. */
  cur->status = THREAD_RUNNING;

  /* Start new time slice. */
  thread_ticks = 0;

#ifdef USERPROG
  /* Activate the new address space. */
  process_activate ();
#endif

  /* If the thread we switched from is dying, destroy its struct
     thread.  This must happen late so that thread_exit() doesn't
     pull out the rug under itself.  (We don't free
     initial_thread because its memory was not obtained via
     palloc().) */
  if (prev != NULL && prev->status == THREAD_DYING && prev != initial_thread) 
    {
      ASSERT (prev != cur);
      palloc_free_page (prev);
    }
}

/* Puts the thread T to sleep because of call to timer_sleep () until
timer ticks >= WAKE_TIME and it is awoken by thread_wake_sleeping ().
WAKE_SEMA is initialized assigned to T's wake_sema field.
T's wake_time is set to WAKE_TIME. */
void 
thread_timer_sleep (struct thread *t, struct semaphore *wake_sema,
                      int64_t wake_time)
{
  sema_init (wake_sema, 0);
  t->wake_sema = wake_sema;
  t->wake_time = wake_time;

  enum intr_level old_level = intr_disable ();
  list_insert_ordered (&sleeping_list, &(t->sleep_elem),
                       compare_sleeping_wake_time, NULL);
  
  if (wake_time < thread_get_next_wakeup ())
    thread_set_next_wakeup (wake_time);
  
  intr_set_level (old_level);
  sema_down (t->wake_sema);
  
  t->wake_time = 0;
  t->wake_sema = NULL;
}

/* Removes all threads from the sleeping list whose wake_time's are
less than TIME. */
void 
thread_wake_sleeping (int64_t time)
{
  if (thread_get_next_wakeup () > time) 
    return;

  struct list_elem *cur;
  struct thread *t;

  do
    {
      cur = list_front (&sleeping_list);
      t = list_entry (cur, struct thread, sleep_elem);

      if (time < t->wake_time)
        {
          thread_set_next_wakeup (t->wake_time);
          return;
        }
      
      list_remove (cur);
      sema_up (t->wake_sema);
    }
  while (!list_empty (&sleeping_list));

  thread_set_next_wakeup (INT64_MAX);
}

/* Find the max priority of the threads waiting on all the locks 
held by the thread CUR */
int
thread_max_waiting_priority (struct thread *cur)
{
  int new_priority = cur->original_priority;
  struct list_elem *e;
  for (e = list_begin (&cur->locks_held); e != list_end (&cur->locks_held);
        e = list_next (e))
    {
      struct lock *lock_owned_by_current_thread = list_entry (e, struct lock, 
                                                              locks_held_elem);
      if(!list_empty (&lock_owned_by_current_thread->semaphore.waiters))
        {
          struct thread *highest_priority_waiter = list_entry (list_max (
                          &lock_owned_by_current_thread->semaphore.waiters, 
                          compare_waiter_priority, NULL), struct thread, lock_elem);
          new_priority = ((new_priority) > (highest_priority_waiter->priority) ? 
                            (new_priority) : (highest_priority_waiter->priority));
        }
    }
  return new_priority;
}


/* Schedules a new process.  At entry, interrupts must be off and
   the running process's state must have been changed from
   running to some other state.  This function finds another
   thread to run and switches to it.

   It's not safe to call printf() until thread_schedule_tail()
   has completed. */
static void
schedule (void) 
{
  struct thread *cur = running_thread ();
  struct thread *next = next_thread_to_run ();
  struct thread *prev = NULL;

  ASSERT (intr_get_level () == INTR_OFF);
  ASSERT (cur->status != THREAD_RUNNING);
  ASSERT (is_thread (next));

  if (cur != next)
    prev = switch_threads (cur, next);
  thread_schedule_tail (prev);
}

/* Returns a tid to use for a new thread. */
static tid_t
allocate_tid (void) 
{
  static tid_t next_tid = 1;
  tid_t tid;

  lock_acquire (&tid_lock);
  tid = next_tid++;
  lock_release (&tid_lock);

  return tid;
}

/* Offset of `stack' member within `struct thread'.
   Used by switch.S, which can't figure it out on its own. */
uint32_t thread_stack_ofs = offsetof (struct thread, stack);


/* Compares priorities time of threads corresponding to elem A and B
and returns true if thread a has a higher priority time*/
bool 
compare_ready_priority (const struct list_elem *a,
                     const struct list_elem *b,
                     void *aux UNUSED)
{
  struct thread *t1 = list_entry (a, struct thread, elem);
  struct thread *t2 = list_entry (b, struct thread, elem);
  return t1->priority < t2->priority;
}

/* Compares priorities of waiting threads A and B and returns 
true if thread a has a lower priority*/
bool 
compare_waiter_priority (const struct list_elem *a,
                     const struct list_elem *b,
                     void *aux UNUSED)
{
  struct thread *t1 = list_entry (a, struct thread, lock_elem);
  struct thread *t2 = list_entry (b, struct thread, lock_elem);
  return t1->priority < t2->priority;
}

/* Compares wake time of threads corresponding to elem A and B
and returns true if thread a has an earlier wake time*/
bool 
compare_sleeping_wake_time (const struct list_elem *a,
                     const struct list_elem *b,
                     void *aux UNUSED)
{
  struct thread *t1 = list_entry (a, struct thread, sleep_elem);
  struct thread *t2 = list_entry (b, struct thread, sleep_elem);
  return t1->wake_time < t2->wake_time;
<<<<<<< HEAD
=======
}

/* Find the max priority of the threads waiting on all the locks 
held by current thread */
int max_waiting_priority (struct thread *cur)
{
  int new_priority = cur->original_priority;
  struct list_elem *e;
  for (e = list_begin (&cur->locks_held); e != list_end (&cur->locks_held);
        e = list_next (e))
  {
    struct lock *lock_owned_by_current_thread = list_entry (e, struct lock, 
                                                            locks_held_elem);
    if(!list_empty (&lock_owned_by_current_thread->semaphore.waiters))
    {
      struct thread *highest_priority_waiter = list_entry (list_max (
                      &lock_owned_by_current_thread->semaphore.waiters, 
                      compare_waiter_priority, NULL), struct thread, lock_elem);
      new_priority = ((new_priority) > (highest_priority_waiter->priority) ? 
                          (new_priority) : (highest_priority_waiter->priority));
    }
  }
  return new_priority;
}



void 
add_to_sleeping_list(struct thread *t)
{
  lock_acquire (&sleeping_threads_lock);
  enum intr_level old_level = intr_disable ();
  list_insert_ordered (&sleeping_list, &(t->sleep_elem),
                       compare_sleeping_thread, NULL); 
  intr_set_level (old_level);
  lock_release (&sleeping_threads_lock);
  sema_down (t->wake_sema);
}

void 
wake_sleeping_threads(int64_t time)
{
  struct list_elem *cur;
  while (!list_empty (&sleeping_list))
     {
       cur = list_front (&sleeping_list);
       struct thread *t = list_entry (cur, struct thread, sleep_elem);
       if (time < t->wake_time)
       {
        break;
       }
       list_remove (cur);
       sema_up (t->wake_sema);
     }
}

/* Recalculates recent cpu time for every thread */
void 
update_all_recent_cpu_times () 
{
  thread_foreach (calc_recent_cpu_time, NULL);
}

void 
update_all_priorities () {
  thread_foreach (calc_priority, NULL);
}

/* Recalculates system load average according to this formula: 
   load_avg = (59/60)*load_avg + (1/60)*ready_threads. */
void 
update_system_load_avg () 
{
  fixed_point coeff1;
  fixed_point coeff2;
  int ready_threads = num_ready;

  if (thread_current () != idle_thread) ready_threads++;

  coeff1 = fp_div (int_to_fp (59), int_to_fp (60));
  coeff2 = fp_div (int_to_fp (1), int_to_fp (60));
  load_avg = fp_add (fp_mult (coeff1, load_avg),
                     mult_fp_by_int (coeff2, ready_threads));
  // fixed_point a = fp_div (int_to_fp (59), int_to_fp (60));
  // fixed_point b = fp_div (int_to_fp (num_ready), int_to_fp (60));
  // load_avg = fp_add (fp_mult (a, load_avg), b);
}

/* Calculates a thead's recent_cpu according to this formula:
   (2*load_avg)/(2*load_avg + 1) * recent_cpu + nice */
void 
calc_recent_cpu_time (struct thread *t, void *aux UNUSED) 
{
  fixed_point double_load_avg;
  fixed_point coeff;
  fixed_point scaled_recent_cpu;

  double_load_avg = mult_fp_by_int(load_avg, 2);
  coeff = fp_div (double_load_avg, add_int_to_fp (double_load_avg, 1));
  scaled_recent_cpu = fp_mult (coeff, t->recent_cpu_time);
  t->recent_cpu_time = add_int_to_fp (scaled_recent_cpu, t->niceness);
}

/* Calculates a thead's priority according to this formula:
   priority = PRI_MAX - (recent_cpu / 4) - (nice * 2) */
void
calc_priority (struct thread *t, void *aux UNUSED)
{
  fixed_point unbounded_priority;
  
  unbounded_priority = int_to_fp (PRI_MAX);
  unbounded_priority = fp_sub (unbounded_priority,
                               div_fp_by_int (t->recent_cpu_time, 4));
  unbounded_priority = sub_int_from_fp (unbounded_priority, t->niceness * 2);
  t->priority = bound (fp_to_int (unbounded_priority),
                       PRI_MIN, PRI_MAX);
}

int
bound (int x, int lower, int upper) 
{
  if (x < lower) return lower;
  if (x > upper) return upper;
  return x;
>>>>>>> 0fd54d7a
}<|MERGE_RESOLUTION|>--- conflicted
+++ resolved
@@ -85,11 +85,7 @@
 static void schedule (void);
 void thread_schedule_tail (struct thread *prev);
 static tid_t allocate_tid (void);
-static bool compare_sleeping_wake_time (const struct list_elem *,
-                          const struct list_elem *,
-                          void * UNUSED);
-
-static bool compare_ready_priority (const struct list_elem *,
+static bool compare_wake_time (const struct list_elem *,
                           const struct list_elem *,
                           void * UNUSED);
 
@@ -411,7 +407,7 @@
   if (!list_empty (&ready_list)) 
   {
     struct thread *highest_priority_ready = list_entry (list_max (&ready_list, 
-              compare_ready_priority, NULL), struct thread, elem);
+              compare_thread_priority, NULL), struct thread, elem);
     
     if (highest_priority_ready->priority > cur->priority)
       thread_yield();
@@ -439,7 +435,7 @@
   if (!list_empty (&ready_list)) 
   {
     struct thread *highest_priority_ready = list_entry (list_max (&ready_list, 
-              compare_ready_priority, NULL), struct thread, elem);
+              compare_thread_priority, NULL), struct thread, elem);
     if (highest_priority_ready->priority > cur->priority)
       thread_yield();
   }
@@ -580,8 +576,6 @@
   t->wake_sema = NULL;
   t->magic = THREAD_MAGIC;
   t->waiting_lock = NULL;
-<<<<<<< HEAD
-=======
 
   if (thread_mlfqs) {
     /* Initial thread has recent cpu time and nice value of 0.
@@ -598,7 +592,6 @@
     }
     calc_priority (t, NULL);
   }
->>>>>>> 0fd54d7a
 
   /* Initialize the list of locks held by current list*/
   list_init (&t->locks_held);
@@ -634,7 +627,7 @@
   else
   {
     struct thread *highest_priority_ready = list_entry (list_max (&ready_list, 
-              compare_ready_priority, NULL), struct thread, elem);
+              compare_thread_priority, NULL), struct thread, elem);
     list_remove (&highest_priority_ready->elem);
     num_ready--;
     return highest_priority_ready;
@@ -701,7 +694,7 @@
 
   enum intr_level old_level = intr_disable ();
   list_insert_ordered (&sleeping_list, &(t->sleep_elem),
-                       compare_sleeping_wake_time, NULL);
+                       compare_wake_time, NULL);
   
   if (wake_time < thread_get_next_wakeup ())
     thread_set_next_wakeup (wake_time);
@@ -759,7 +752,7 @@
         {
           struct thread *highest_priority_waiter = list_entry (list_max (
                           &lock_owned_by_current_thread->semaphore.waiters, 
-                          compare_waiter_priority, NULL), struct thread, lock_elem);
+                          compare_thread_priority, NULL), struct thread, elem);
           new_priority = ((new_priority) > (highest_priority_waiter->priority) ? 
                             (new_priority) : (highest_priority_waiter->priority));
         }
@@ -811,10 +804,10 @@
 uint32_t thread_stack_ofs = offsetof (struct thread, stack);
 
 
-/* Compares priorities time of threads corresponding to elem A and B
-and returns true if thread a has a higher priority time*/
+/* Compares priorities of threads a and b.
+   Returns true if a is lower priority than b. */
 bool 
-compare_ready_priority (const struct list_elem *a,
+compare_thread_priority (const struct list_elem *a,
                      const struct list_elem *b,
                      void *aux UNUSED)
 {
@@ -823,84 +816,16 @@
   return t1->priority < t2->priority;
 }
 
-/* Compares priorities of waiting threads A and B and returns 
-true if thread a has a lower priority*/
-bool 
-compare_waiter_priority (const struct list_elem *a,
-                     const struct list_elem *b,
-                     void *aux UNUSED)
-{
-  struct thread *t1 = list_entry (a, struct thread, lock_elem);
-  struct thread *t2 = list_entry (b, struct thread, lock_elem);
-  return t1->priority < t2->priority;
-}
-
 /* Compares wake time of threads corresponding to elem A and B
 and returns true if thread a has an earlier wake time*/
 bool 
-compare_sleeping_wake_time (const struct list_elem *a,
+compare_wake_time (const struct list_elem *a,
                      const struct list_elem *b,
                      void *aux UNUSED)
 {
   struct thread *t1 = list_entry (a, struct thread, sleep_elem);
   struct thread *t2 = list_entry (b, struct thread, sleep_elem);
   return t1->wake_time < t2->wake_time;
-<<<<<<< HEAD
-=======
-}
-
-/* Find the max priority of the threads waiting on all the locks 
-held by current thread */
-int max_waiting_priority (struct thread *cur)
-{
-  int new_priority = cur->original_priority;
-  struct list_elem *e;
-  for (e = list_begin (&cur->locks_held); e != list_end (&cur->locks_held);
-        e = list_next (e))
-  {
-    struct lock *lock_owned_by_current_thread = list_entry (e, struct lock, 
-                                                            locks_held_elem);
-    if(!list_empty (&lock_owned_by_current_thread->semaphore.waiters))
-    {
-      struct thread *highest_priority_waiter = list_entry (list_max (
-                      &lock_owned_by_current_thread->semaphore.waiters, 
-                      compare_waiter_priority, NULL), struct thread, lock_elem);
-      new_priority = ((new_priority) > (highest_priority_waiter->priority) ? 
-                          (new_priority) : (highest_priority_waiter->priority));
-    }
-  }
-  return new_priority;
-}
-
-
-
-void 
-add_to_sleeping_list(struct thread *t)
-{
-  lock_acquire (&sleeping_threads_lock);
-  enum intr_level old_level = intr_disable ();
-  list_insert_ordered (&sleeping_list, &(t->sleep_elem),
-                       compare_sleeping_thread, NULL); 
-  intr_set_level (old_level);
-  lock_release (&sleeping_threads_lock);
-  sema_down (t->wake_sema);
-}
-
-void 
-wake_sleeping_threads(int64_t time)
-{
-  struct list_elem *cur;
-  while (!list_empty (&sleeping_list))
-     {
-       cur = list_front (&sleeping_list);
-       struct thread *t = list_entry (cur, struct thread, sleep_elem);
-       if (time < t->wake_time)
-       {
-        break;
-       }
-       list_remove (cur);
-       sema_up (t->wake_sema);
-     }
 }
 
 /* Recalculates recent cpu time for every thread */
@@ -930,9 +855,6 @@
   coeff2 = fp_div (int_to_fp (1), int_to_fp (60));
   load_avg = fp_add (fp_mult (coeff1, load_avg),
                      mult_fp_by_int (coeff2, ready_threads));
-  // fixed_point a = fp_div (int_to_fp (59), int_to_fp (60));
-  // fixed_point b = fp_div (int_to_fp (num_ready), int_to_fp (60));
-  // load_avg = fp_add (fp_mult (a, load_avg), b);
 }
 
 /* Calculates a thead's recent_cpu according to this formula:
@@ -971,5 +893,4 @@
   if (x < lower) return lower;
   if (x > upper) return upper;
   return x;
->>>>>>> 0fd54d7a
 }