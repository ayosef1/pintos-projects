--- conflicted
+++ resolved
@@ -48,7 +48,7 @@
 /* Entry in read ahead queue. */
 struct r_ahead_entry 
     {
-        struct r_ahead_data data;               /* Sector to read ahead. */
+        struct r_ahead_data data;               /* Data to do read ahead. */
         struct list_elem list_elem;             /* Read ahead queue elem. */
     };
 
@@ -413,19 +413,10 @@
             lock_release (&read_ahead_lock);
             struct r_ahead_entry *entry = list_entry (e, struct r_ahead_entry,
                                                       list_elem);
-<<<<<<< HEAD
             block_sector_t sector = inode_get_sector (entry->data.inode_sector,
                                                       entry->data.ofs, true);
             if (sector != 0 && free_map_present (sector))
                 cache_get_entry (sector, R_AHEAD, false, NULL);
-=======
-            if (free_map_present (entry->sector))
-                {
-                    // printf ("Read ahead of sector %u", entry->sector);
-                    cache_get_entry (entry->sector, R_AHEAD, false,
-                                     NO_READ_AHEAD);
-                }
->>>>>>> 68ec0392
             free (entry);
         }
 }
