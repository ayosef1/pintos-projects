#include <string.h>
#include <stdio.h>
#include "filesys/cache.h"
#include "filesys/inode.h"
#include "filesys/free-map.h"
#include "threads/malloc.h"
#include "threads/thread.h"

#define CACHE_SIZE 64                       /* Size of buffer cache. */                             
#define MAX_CLOCK_LOOPS 2                   /* Max number of iterations 
                                               when in eviction. */     
#define WRITE_BACK_PERIOD TIMER_FREQ * 30   /* Flush cache back to disk
                                               every 30 seconds. */

/* Synchronization when loading block sector into cache for race between
   two processes that both can't find block sector in cache. Prevents double
   loading of that block sector. */
static struct lock get_new_lock;
/* Buffer Cache Begin. */
static struct cache_entry *cache_begin;
/* Buffer cache end (for iteration). */
static struct cache_entry *cache_end;
/* Clock hand for eviction. */
static struct cache_entry *clock_hand;
/* Count of number in use. */
static int cached_count;
/* Filesystem device for filesys R/W. */
extern struct block *fs_device;

/* Queue of sectors to be read ahead by the read ahead thread. */
struct list read_ahead_queue;
/* Sync for read_ahead_queue. */
struct lock read_ahead_lock;
/* CV to put read ahead thread to sleep if no sectors to read. */
struct condition read_ahead_cv;

static struct cache_entry *cache_add_sector (block_sector_t sector, bool new);
static struct cache_entry *cache_alloc (void);
static struct cache_entry *evict_cache_entry (void);
static void get_entry_sync (struct cache_entry *entry,
                            enum cache_use_type type,
                            bool evict);
static void tick_clock_hand (void);
static void push_read_ahead_queue (block_sector_t);
static void read_ahead_fn (void *aux UNUSED);
static void write_back_fn (void *aux UNUSED);

/* Entry in read ahead queue. */
struct r_ahead_entry 
    {
        block_sector_t sector;                  /* Sector to read ahead. */
        struct list_elem list_elem;             /* Read ahead queue elem. */
    };

void
cache_init (void)
{
    struct cache_entry * cur;

    cache_begin = calloc (CACHE_SIZE, sizeof (struct cache_entry));
    if (cache_begin == NULL)
        PANIC ("Unable to allocate filesys cache");
    
    /* Initializing statics. */
    clock_hand = cache_begin;
    cache_end = cache_begin + CACHE_SIZE;
    lock_init (&get_new_lock);
    cached_count = 0;

    for (cur = cache_begin; cur < cache_end; cur++)
        {
            lock_init (&cur->lock);
            cond_init (&cur->excl_done);
            cond_init (&cur->no_refs);
            cur->data = malloc (BLOCK_SECTOR_SIZE);
            if (cur->data == NULL)
                PANIC ("Unable to allocate cache block.");
            /* All other members initialized to 0. */
        }

    list_init (&read_ahead_queue);
    lock_init (&read_ahead_lock);
    cond_init (&read_ahead_cv);

    /* Create the cleanup thread. */
    thread_create ("write_back", PRI_DEFAULT, write_back_fn, NULL);
    thread_create ("read_ahead", PRI_DEFAULT, read_ahead_fn, NULL);
}


/* Returns a cache entry corresponding to SECTOR loading from disk if 
   not already present. Applies appropriate synchronization and updates
   to the entry's metadata based on use type TYPE.
   If flag NEW is set, doesn't do initial search of cache to see if entry
   there.

   Reads ahead if TYPE isn't READ AHEAD and block SECTOR wasn't already
   cached. */
struct cache_entry *
cache_get_entry (block_sector_t sector, enum cache_use_type type, bool new)
{
    /* Return a new entry. */
    bool present = false;
    struct cache_entry *entry;
    /* Seach cache if present. */
    if (!new)
        {
                for (entry = cache_begin; entry < cache_end; entry++)
                    {
                        lock_acquire (&entry->lock);
                        if (entry->allocated && entry->sector == sector)
                            {
                                present = true;
                                break;
                            }
                        lock_release (&entry->lock);
                    }
        }
    
    if (!present)
        entry = cache_add_sector (sector, new);
    
    get_entry_sync (entry, type, false);
    
    /* Read ahead if it isn't present and not already reading ahead. */
    if (!present && type != R_AHEAD)
        push_read_ahead_queue (sector + 1);
    
    if (type != EXCL)
        lock_release (&entry->lock);
        
    return entry;
}

void
cache_release_entry (struct cache_entry *entry, enum cache_use_type type,
                     bool dirty)
{
    switch(type)
        {
            case(EXCL):
                if (entry->shared_waiters != 0)
                    /* Wake up every shared waiting thread. */
                    cond_broadcast (&entry->excl_done, &entry->lock);
                break;
            case (SHARE):
                lock_acquire (&entry->lock);
                entry->shared_refs--;
                /* Signal one excl waiter at a time. */
                if (entry->shared_refs == 0 && entry->excl_waiters != 0)
                    cond_signal (&entry->no_refs, &entry->lock);
                break;
            default:
                break;
        }

    if (dirty)
        entry->dirty = true;
    
    lock_release (&entry->lock);
}

/* Writes all dirty buffer cache entries to disk. If FILESYS_DONE flag set,
   frees memory associated with cached block after written back and then
   frees cache before returning. */
void
cache_write_to_disk (bool filesys_done)
{
    struct cache_entry *cur;
    for (cur = cache_begin; cur < cache_end; cur++)
        {
            lock_acquire (&cur->lock);
            if (cur->allocated)
                {
                    get_entry_sync (cur, EXCL, false);
                    if (cur->dirty)
                        {
                            block_write (fs_device, cur->sector, cur->data);
                            cur->dirty = false;
                        }
                    else if (filesys_done)
                        {
                            cur->allocated = false;
                            free (cur->data);
                        }

                    cache_release_entry (cur, EXCL, false);
                }
            else
                lock_release (&cur->lock);

        }
    
    if (filesys_done)
        free (cache_begin);
}

/* Gets a new cache entry for the sector SECTOR either via allocation or
   eviction if no free cache entries and initializes metadata. If flag NEW
   is set no read from disk and just zeroes out acquired cache entry. */
static struct cache_entry *
cache_add_sector (block_sector_t sector, bool new)
{
    struct cache_entry *new_entry;
    lock_acquire (&get_new_lock);
    /* Second check to account for race between two threads loading same
       block sector into buffer cache. */
    if (!new)
        {
            for (new_entry = cache_begin; new_entry < cache_end; new_entry++)
                {

                    /* No fine grain lock required here becuase must have the
                    get_new_lock lock to change these members. */
                    if (new_entry->allocated && new_entry->sector == sector)
                        {
                            /* Ordering very important. Acquire the the entry 
                            lock before releasing get_new_lock so entry isn't 
                            evicted between these two steps. */
                            lock_acquire (&new_entry->lock);
                            goto done;
                        }
                }
        }

    bool can_allocate = cached_count < CACHE_SIZE;
    if (can_allocate)
        new_entry = cache_alloc ();
    /* Evict an entry. */
    else
        new_entry = evict_cache_entry ();
    
    if (new_entry == NULL)
        PANIC ("Issue with getting new frame via %s, should never retrun NULL",
               can_allocate ? "ALLOCATION" : "EVICTION");
    
    new_entry->sector = sector;

    if (new)
        memset (new_entry->data, 0, BLOCK_SECTOR_SIZE);
    else
        block_read (fs_device, sector, new_entry->data);

    done:
        lock_release (&get_new_lock);
        return new_entry;
}

/* Iterates through cache and returns first free entry. Returns NULL if
   no free entries. */
static struct cache_entry *
cache_alloc (void)
{
    struct cache_entry *candidate;
    for (candidate = cache_begin; candidate < cache_end; candidate++)
        {
            lock_acquire (&candidate->lock);
            if (!candidate->allocated)
                {
                    candidate->allocated = true;
                    cached_count++;
                    return candidate;
                }
            lock_release (&candidate->lock);
        }
    return NULL;
}

/* Runs the clock eviction algorithm on the array to find a frame to evict.
   Writes frame back to the filesys if it is dirty and returns pointer to
   cache_entry. */
static struct cache_entry *
evict_cache_entry (void)
{
    int loop_cnt = 0;
    struct cache_entry *clock_start = clock_hand;
    while (loop_cnt < MAX_CLOCK_LOOPS)
        {
            lock_acquire (&clock_hand->lock);
            if (clock_hand->allocated)
                {
                    get_entry_sync (clock_hand, EXCL, true);
                    /* Once executing this step it is guaranteed that if the
                       accessed bit is not set that there is no one waiting
                       for this entry. This is because if there are others
                       waiting, they acquired while sleeping in get_entry_sync.
                       If you sleep in get_entry_sync it means it was used
                       before and so accessed will be set. Therefore no races
                       starvation of threads waiting on this entry. */
                    if (clock_hand->accessed)
                        {
                            // printf ("Sector %u was accesed\n", clock_hand->sector);
                            clock_hand->accessed = false;
                            cache_release_entry (clock_hand, EXCL, false);
                        }
                    else
                        {
                            /* Write back to disk only when dirty. */
                            if (clock_hand->dirty)
                                {
                                    block_write (fs_device, clock_hand->sector,
                                                 clock_hand->data);
                                    clock_hand->dirty = false;
                                }

                            struct cache_entry *evicted = clock_hand;
                            tick_clock_hand ();
                            return evicted;
                        }
                }
            else
                {
                    // printf ("In eviction sector %u was not allocated\n", clock_hand->sector);
                    lock_release (&clock_hand->lock);
                }

            tick_clock_hand ();
            if (clock_hand == clock_start)
                loop_cnt++;
        }
    return NULL;
}

/* Synchronizes use of the cache entry ENTRY after the lock has been
   acquired based on the TYPE of use and updates the ENTRY's metadata
   depending on whether process waits or gains access.
   
   If type is EXCL:
    Waits until the number of shared users has dropped to 0.
   If type is SHARE
    Checks that there aren't any processes already waiting exclusive access.
    If there are, waits to be signaled after the first process wanting
    exclusive access has completed.

    Otherwise, no syncrhonization needed. */
static void
get_entry_sync (struct cache_entry *entry, enum cache_use_type type,
                bool write_back)
{
    switch (type)
        {
<<<<<<< HEAD
            case (EXCL):
                if (entry->shared_refs != 0)
                    {
                        entry->excl_waiters++;
                        /* While to deal with supurious wakeup. */
                        do
                            cond_wait (&entry->no_refs, &entry->lock);
                        while (entry->shared_refs != 0);
                        entry->excl_waiters--;
                    }
                if (!write_back)
                    entry->accessed = true;
=======
            case (W_SHARE):
                lock_acquire (&e->lock);
            case (W_EXCL):
                e->dirty = true;
                /* Gives priority to cleanup thread. */
                if (--e->write_refs == 0)
                    cond_signal (&e->no_writers, &e->lock);
                if (--e->total_refs == 0)
                    cond_signal (&e->no_refs, &e->lock);
                lock_release (&e->lock);
>>>>>>> 41067bde
                break;
            case (SHARE):
                if (entry->excl_waiters != 0)
                    {
                        entry->shared_waiters++;
                        cond_wait (&entry->excl_done, &entry->lock);
                        entry->shared_waiters--;
                    }
                entry->shared_refs++;
                entry->accessed = true;
                break;
            default:
                break;
        }
}

/* Moves the clock hand forward once in the ring buffer. */
static void
tick_clock_hand (void)
{
    if (++clock_hand == cache_end)
        clock_hand = cache_begin;
}

static void
push_read_ahead_queue (block_sector_t sector)
{
    struct r_ahead_entry *e = malloc (sizeof (struct r_ahead_entry));
    if (e != NULL)
        {
            e->sector = sector + 1;
            lock_acquire (&read_ahead_lock);
            list_push_back (&read_ahead_queue, &e->list_elem);
            cond_signal (&read_ahead_cv, &read_ahead_lock);
            lock_release (&read_ahead_lock);
        }
}

/* Reads entry from the read ahead queue and reads entry into the buffer
   cache. */
static void
read_ahead_fn (void *aux UNUSED)
{
    while (true)
        {
            lock_acquire (&read_ahead_lock);
            while (list_empty (&read_ahead_queue))
                cond_wait (&read_ahead_cv, &read_ahead_lock);
            
            struct list_elem *e = list_pop_front (&read_ahead_queue);
            lock_release (&read_ahead_lock);
            struct r_ahead_entry *entry = list_entry (e, struct r_ahead_entry,
                                                      list_elem);
            if (free_map_present (entry->sector))
                {
                    // printf ("Read ahead of sector %u", entry->sector);
                    cache_get_entry (entry->sector, R_AHEAD, false);
                }
            free (entry);
        }
}

/* Periodically writes all dirty buffer cache entries to disk. */
static void
write_back_fn (void *aux UNUSED)
{
    while (true)
        {
            timer_sleep (WRITE_BACK_PERIOD);
            cache_write_to_disk (false);
        }
}<|MERGE_RESOLUTION|>--- conflicted
+++ resolved
@@ -39,7 +39,7 @@
 static struct cache_entry *evict_cache_entry (void);
 static void get_entry_sync (struct cache_entry *entry,
                             enum cache_use_type type,
-                            bool evict);
+                            bool write_back);
 static void tick_clock_hand (void);
 static void push_read_ahead_queue (block_sector_t);
 static void read_ahead_fn (void *aux UNUSED);
@@ -339,7 +339,6 @@
 {
     switch (type)
         {
-<<<<<<< HEAD
             case (EXCL):
                 if (entry->shared_refs != 0)
                     {
@@ -352,18 +351,6 @@
                     }
                 if (!write_back)
                     entry->accessed = true;
-=======
-            case (W_SHARE):
-                lock_acquire (&e->lock);
-            case (W_EXCL):
-                e->dirty = true;
-                /* Gives priority to cleanup thread. */
-                if (--e->write_refs == 0)
-                    cond_signal (&e->no_writers, &e->lock);
-                if (--e->total_refs == 0)
-                    cond_signal (&e->no_refs, &e->lock);
-                lock_release (&e->lock);
->>>>>>> 41067bde
                 break;
             case (SHARE):
                 if (entry->excl_waiters != 0)
