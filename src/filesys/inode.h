#ifndef FILESYS_INODE_H
#define FILESYS_INODE_H

#include <stdbool.h>
#include "filesys/off_t.h"
#include "devices/block.h"

struct bitmap;

void inode_init (void);
bool inode_create (block_sector_t, off_t, bool is_file);
struct inode *inode_open (block_sector_t);
struct inode *inode_reopen (struct inode *);
block_sector_t inode_get_inumber (const struct inode *);
int inode_get_open_cnt (const struct inode *);
bool inode_is_file (const struct inode *);
void inode_close (struct inode *);
void inode_remove (struct inode *);
off_t inode_read_at (struct inode *, void *, off_t size, off_t offset);
off_t inode_write_at (struct inode *, const void *, off_t size, off_t offset);
void inode_deny_write (struct inode *);
void inode_allow_write (struct inode *);
off_t inode_length (const struct inode *);
<<<<<<< HEAD
block_sector_t inode_get_sector (block_sector_t inode_sector, off_t offset,
                                 bool read);
=======
void inode_lock_dir (struct inode *inode);
void inode_unlock_dir (struct inode *inode);
>>>>>>> 68ec0392

#endif /* filesys/inode.h */<|MERGE_RESOLUTION|>--- conflicted
+++ resolved
@@ -21,12 +21,9 @@
 void inode_deny_write (struct inode *);
 void inode_allow_write (struct inode *);
 off_t inode_length (const struct inode *);
-<<<<<<< HEAD
 block_sector_t inode_get_sector (block_sector_t inode_sector, off_t offset,
                                  bool read);
-=======
 void inode_lock_dir (struct inode *inode);
 void inode_unlock_dir (struct inode *inode);
->>>>>>> 68ec0392
 
 #endif /* filesys/inode.h */