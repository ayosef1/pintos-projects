--- conflicted
+++ resolved
@@ -471,16 +471,11 @@
     return false;
 
   strlcpy (file_name_copy, file_name, PGSIZE);
-<<<<<<< HEAD
-  char **argv = palloc_get_page(0);
-=======
-
-  char *array = palloc_get_page (0);
-  if (array == NULL)
-    return false;
-  char **argv = (char **) array;
-
->>>>>>> 5f35b2f1
+
+  char **argv = palloc_get_page (0);
+  if (argv == NULL)
+    return false;
+
   int argc = 0;
   for (token = strtok_r (file_name_copy, " ", &save_ptr); token != NULL;
       token = strtok_r (NULL, " ", &save_ptr))
@@ -503,54 +498,30 @@
   }
 
   /* Push Null Pointer Sentinel as required by C standard*/
-<<<<<<< HEAD
-  *esp -= PINTOS_WORD;
-  memset(*esp, 0, PINTOS_WORD);
-=======
   *esp -= word;
-  memset (*esp, 0, word);
->>>>>>> 5f35b2f1
+  uint32_t null = 0;
+  memcpy(*esp, &null, word);
 
   /* Push arguments in reverse order*/
   for (int i = argc - 1; i >= 0; i--) 
   {
-<<<<<<< HEAD
-    PUSH_STACK(esp);
-    memcpy (esp, &argv[i], PINTOS_WORD);
-=======
     *esp -= word;
-    memcpy (*esp, &argv[i], word);
->>>>>>> 5f35b2f1
+    memcpy(*esp, &argv[i], 4);
   }
 
   palloc_free_page (argv);
 
   /* Push address of argv*/
-<<<<<<< HEAD
-  PUSH_STACK(esp);
-  void * first_arg_addr = (*esp) + PINTOS_WORD;
-  memcpy (*esp, &first_arg_addr, PINTOS_WORD);
-
-  /* Push argc*/
-  PUSH_STACK(esp);
-  memcpy(*esp, &argc, PINTOS_WORD);
-
-  /* Push fake pointer */
-  *esp -= PINTOS_WORD;
-  memset(*esp, 0, PINTOS_WORD);
-=======
   *esp -= word;
-  memcpy (*esp, &(*esp)+word, word);
+  memcpy(*esp, &(*esp)+4, 4);
 
   /* Push argc*/
   *esp -= word;
-  memcpy (*esp, &argc, word);
+  memcpy(*esp, &argc, word);
 
   /* Push fake pointer */
   *esp -= word;
-  uint32_t null = 0;
-  memcpy (*esp, &null, word);
->>>>>>> 5f35b2f1
+  memcpy(*esp, &null, word);
 
   return success;
 }
