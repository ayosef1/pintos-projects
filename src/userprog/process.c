--- conflicted
+++ resolved
@@ -99,12 +99,7 @@
 int
 process_wait (tid_t child_tid UNUSED) 
 {
-<<<<<<< HEAD
-  /* Temporarily an infinite loop. Will need to be implemented later. */
-  for (;;);
-=======
-  timer_sleep(1000);
->>>>>>> 3a0cdb1f
+  timer_sleep(100);
   return -1;
 }
 
