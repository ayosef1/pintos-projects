--- conflicted
+++ resolved
@@ -68,8 +68,6 @@
 
   if (!is_valid_read (f->esp, sizeof (void *)))
     exit (SYSCALL_ERROR);
-  
-  thread_current ()->saved_user_esp = f->esp;
 
   syscall_num = get_arg_int (f->esp, 0);
   switch (syscall_num)
@@ -225,12 +223,7 @@
   struct file *fp = filesys_open (fname);
   lock_release (&filesys_lock);
 
-<<<<<<< HEAD
   /* File open unsuccessful. */
-=======
-  cur = thread_current ();
-  /* File open unsuccessful or file limit hit */
->>>>>>> 0c4cbad1
   if (fp == NULL)
     return SYSCALL_ERROR;
   
