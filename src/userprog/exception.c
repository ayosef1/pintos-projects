--- conflicted
+++ resolved
@@ -164,7 +164,6 @@
    {
       stack_ptr = user ? f->esp : thread_current ()->saved_user_esp;
       if (not_present)
-<<<<<<< HEAD
       {
          if (spt_try_load_upage (fault_upage))
             return;
@@ -172,19 +171,6 @@
          if (try_grow_stack (f, fault_addr, fault_upage, user))
             return;
       }
-=======
-         {
-            if (spt_try_load_upage (fault_upage, false))
-               return;
-
-            if (valid_stack_growth(stack_ptr, fault_addr) && 
-                spt_try_add_stack_page (fault_upage))
-               {
-                     return;
-               }
-         }
-      exit (-1);
->>>>>>> 0c4cbad1
    }
    if (!user)
       kernel_page_fault (f);
