#include "userprog/exception.h"
#include <inttypes.h>
#include <stdio.h>
#include "userprog/gdt.h"
#include "userprog/syscall.h"
#include "threads/interrupt.h"
#include "threads/thread.h"
#ifdef VM
#include "threads/vaddr.h"
#include "vm/page.h"
#endif

/* Number of page faults processed. */
static long long page_fault_cnt;

static void kill (struct intr_frame *);
static void page_fault (struct intr_frame *);
static bool try_grow_stack (struct intr_frame *f, void * fault_addr,
                            void *fault_upage, bool user);
static bool valid_stack_growth (void* esp, void *fault_addr);

/* Registers handlers for interrupts that can be caused by user
   programs.

   In a real Unix-like OS, most of these interrupts would be
   passed along to the user process in the form of signals, as
   described in [SV-386] 3-24 and 3-25, but we don't implement
   signals.  Instead, we'll make them simply kill the user
   process.

   Page faults are an exception.  Here they are treated the same
   way as other exceptions, but this will need to change to
   implement virtual memory.

   Refer to [IA32-v3a] section 5.15 "Exception and Interrupt
   Reference" for a description of each of these exceptions. */
void
exception_init (void) 
{
  /* These exceptions can be raised explicitly by a user program,
     e.g. via the INT, INT3, INTO, and BOUND instructions.  Thus,
     we set DPL==3, meaning that user programs are allowed to
     invoke them via these instructions. */
  intr_register_int (3, 3, INTR_ON, kill, "#BP Breakpoint Exception");
  intr_register_int (4, 3, INTR_ON, kill, "#OF Overflow Exception");
  intr_register_int (5, 3, INTR_ON, kill,
                     "#BR BOUND Range Exceeded Exception");

  /* These exceptions have DPL==0, preventing user processes from
     invoking them via the INT instruction.  They can still be
     caused indirectly, e.g. #DE can be caused by dividing by
     0.  */
  intr_register_int (0, 0, INTR_ON, kill, "#DE Divide Error");
  intr_register_int (1, 0, INTR_ON, kill, "#DB Debug Exception");
  intr_register_int (6, 0, INTR_ON, kill, "#UD Invalid Opcode Exception");
  intr_register_int (7, 0, INTR_ON, kill,
                     "#NM Device Not Available Exception");
  intr_register_int (11, 0, INTR_ON, kill, "#NP Segment Not Present");
  intr_register_int (12, 0, INTR_ON, kill, "#SS Stack Fault Exception");
  intr_register_int (13, 0, INTR_ON, kill, "#GP General Protection Exception");
  intr_register_int (16, 0, INTR_ON, kill, "#MF x87 FPU Floating-Point Error");
  intr_register_int (19, 0, INTR_ON, kill,
                     "#XF SIMD Floating-Point Exception");

  /* Most exceptions can be handled with interrupts turned on.
     We need to disable interrupts for page faults because the
     fault address is stored in CR2 and needs to be preserved. */
  intr_register_int (14, 0, INTR_OFF, page_fault, "#PF Page-Fault Exception");
}

/* Prints exception statistics. */
void
exception_print_stats (void) 
{
  printf ("Exception: %lld page faults\n", page_fault_cnt);
}

/* Handler for an exception (probably) caused by a user process. */
static void
kill (struct intr_frame *f) 
{
  /* This interrupt is one (probably) caused by a user process.
     For example, the process might have tried to access unmapped
     virtual memory (a page fault).  For now, we simply kill the
     user process.  Later, we'll want to handle page faults in
     the kernel.  Real Unix-like operating systems pass most
     exceptions back to the process via signals, but we don't
     implement them. */
     
  /* The interrupt frame's code segment value tells us where the
     exception originated. */
  switch (f->cs)
    {
    case SEL_UCSEG:
      /* User's code segment, so it's a user exception, as we
         expected.  Kill the user process.  */
      printf ("%s: dying due to interrupt %#04x (%s).\n",
              thread_name (), f->vec_no, intr_name (f->vec_no));
      intr_dump_frame (f);
      exit (-1); 

    case SEL_KCSEG:
      /* Kernel's code segment, which indicates a kernel bug.
         Kernel code shouldn't throw exceptions.  (Page faults
         may cause kernel exceptions--but they shouldn't arrive
         here.)  Panic the kernel to make the point.  */
      intr_dump_frame (f);
      PANIC ("Kernel bug - unexpected interrupt in kernel"); 

    default:
      /* Some other code segment?  Shouldn't happen.  Panic the
         kernel. */
      printf ("Interrupt %#04x (%s) in unknown segment %04x\n",
             f->vec_no, intr_name (f->vec_no), f->cs);
      thread_exit ();
    }
}

/* Page fault handler.  This is a skeleton that must be filled in
   to implement virtual memory.  Some solutions to project 2 may
   also require modifying this code.

   At entry, the address that faulted is in CR2 (Control Register
   2) and information about the fault, formatted as described in
   the PF_* macros in exception.h, is in F's error_code member.  The
   example code here shows how to parse that information.  You
   can find more information about both of these in the
   description of "Interrupt 14--Page Fault Exception (#PF)" in
   [IA32-v3a] section 5.15 "Exception and Interrupt Reference". */
static void
page_fault (struct intr_frame *f) 
{
  bool not_present;  /* True: not-present page, false: writing r/o page. */
  bool write;        /* True: access was write, false: access was read. */
  bool user;         /* True: access by user, false: access by kernel. */
  void *fault_addr;  /* Fault address. */
  void *fault_upage; /* Fault page. */

  /* Obtain faulting address, the virtual address that was
     accessed to cause the fault.  It may point to code or to
     data.  It is not necessarily the address of the instruction
     that caused the fault (that's f->eip).
     See [IA32-v2a] "MOV--Move to/from Control Registers" and
     [IA32-v3a] 5.15 "Interrupt 14--Page Fault Exception
     (#PF)". */
  asm ("movl %%cr2, %0" : "=r" (fault_addr));

  /* Turn interrupts back on (they were only off so that we could
     be assured of reading CR2 before it changed). */
  intr_enable ();

  /* Count page faults. */
  page_fault_cnt++;

  /* Determine cause. */
  not_present = (f->error_code & PF_P) == 0;
  write = (f->error_code & PF_W) != 0;
  user = (f->error_code & PF_U) != 0;
  fault_upage = pg_round_down (fault_addr);
  
   if (is_user_vaddr (fault_addr))
      {
         if (not_present)
         {
            if (spt_try_load_upage (fault_upage, thread_current ()->in_sys_rw))
               return;
            if (try_grow_stack (f, fault_addr, fault_upage, user))
               return;
         }
      } 
   if (!user) 
      {
         f->eip = (void *)f->eax;
         f->eax = 0xffffffff;
         return;
      }  
  
   printf ("Page fault at %p: %s error %s page in %s context.\n",
         fault_addr,
         not_present ? "not present" : "rights violation",
         write ? "writing" : "reading",
         user ? "user" : "kernel");
   kill (f);
}

static bool
try_grow_stack (struct intr_frame *f, void *fault_addr,
            void *fault_upage, bool user)
{
   /* Ensure we use correct esp pointer. */
   #ifdef VM
      if (!user)
         f->esp = thread_current ()->saved_esp;
   #endif
   if (valid_stack_growth (f->esp, fault_addr))
      return spt_try_add_stack_page (fault_upage);
   return false;
}

/* Check if fauling address FAULT_ADDR indicates an valid stack access due to 
   PUSH, PUSHA, or any address in user virtual memory above the current stack 
   pointer. Returns true in any of these cases given fault_addr and esp are 
   valid, and false otherwise. */
static bool
valid_stack_growth (void* esp, void *fault_addr)
{
   bool push = fault_addr == esp - 4;
   bool pusha = fault_addr == esp - 32;
   bool sub_then_mov = fault_addr >= esp;

   bool valid_user_vaddr = is_user_vaddr (fault_addr) && fault_addr != NULL;
<<<<<<< HEAD

   (void *)bottom_of_stack = fault_addr < esp : fault_addr : esp;
   bool within_max_stack = bottom_of_stack - PGSIZE >= PHYS_BASE - MAX_STACK_SIZE
   return (push || pusha || sub_then_mov) && valid_user_vaddr && within_max_stack;
=======
   bool valid_stack_pointer = is_user_vaddr (esp) && esp != NULL;
   bool within_max_stack = esp - PGSIZE >= PHYS_BASE - MAX_STACK_SIZE;
   return (push || pusha || sub_then_mov) && valid_user_vaddr && 
            within_max_stack && valid_stack_pointer;
>>>>>>> 64efdd54
}<|MERGE_RESOLUTION|>--- conflicted
+++ resolved
@@ -208,16 +208,13 @@
    bool pusha = fault_addr == esp - 32;
    bool sub_then_mov = fault_addr >= esp;
 
-   bool valid_user_vaddr = is_user_vaddr (fault_addr) && fault_addr != NULL;
-<<<<<<< HEAD
-
-   (void *)bottom_of_stack = fault_addr < esp : fault_addr : esp;
-   bool within_max_stack = bottom_of_stack - PGSIZE >= PHYS_BASE - MAX_STACK_SIZE
-   return (push || pusha || sub_then_mov) && valid_user_vaddr && within_max_stack;
-=======
+   /* Stack growths are caused by push, pusha, or subtracting esp. */
+   if (!push && !pusha && !sub_then_mov)
+      return false;
+   
+   void *stck_bottom = fault_addr < esp ? fault_addr : esp;
+   bool within_max_stack = stck_bottom - PGSIZE >= PHYS_BASE - MAX_STACK_SIZE;
    bool valid_stack_pointer = is_user_vaddr (esp) && esp != NULL;
-   bool within_max_stack = esp - PGSIZE >= PHYS_BASE - MAX_STACK_SIZE;
-   return (push || pusha || sub_then_mov) && valid_user_vaddr && 
-            within_max_stack && valid_stack_pointer;
->>>>>>> 64efdd54
+
+   return within_max_stack && valid_stack_pointer && fault_addr != NULL;
 }